package water.fvec;

import com.google.common.base.Charsets;
import water.AutoBuffer;
import water.Futures;
import water.H2O;
import water.MemoryManager;
import water.parser.BufferedString;
import water.util.PrettyPrint;
import water.util.UnsafeUtils;

<<<<<<< HEAD
import java.util.*;
import com.google.common.base.Charsets;
=======
import java.util.Arrays;
import java.util.HashMap;
import java.util.Iterator;
import java.util.NoSuchElementException;
>>>>>>> 4f96ee57

// An uncompressed chunk of data, supporting an append operation
public class NewChunk extends Chunk {
  public final int _cidx;
  // We can record the following (mixed) data types:
  // 1- doubles, in _ds including NaN for NA & 0; _ls==_xs==null
  // 2- scaled decimals from parsing, in _ls & _xs; _ds==null
  // 3- zero: requires _ls==0 && _xs==0
  // 4- NA: _ls==Long.MAX_VALUE && _xs==Integer.MIN_VALUE || _ds=NaN
  // 5- Categorical: _xs==(Integer.MIN_VALUE+1) && _ds==null
  // 6- Str: _ss holds appended string bytes (with trailing 0), _is[] holds offsets into _ss[]
  // Chunk._len is the count of elements appended
  // Sparse: if _sparseLen != _len, then _ls/_ds are compressed to non-zero's only,
  // and _xs is the row number.  Still _len is count of elements including
  // zeros, and _sparseLen is count of non-zeros.
  public transient long   _ls[];   // Mantissa
  public transient int    _xs[];   // Exponent, or if _ls==0, NA or Categorical or Rows
  public transient int    _id[];   // Indices (row numbers) of stored values, used for sparse
  public transient double _ds[];   // Doubles, for inflating via doubles
  public transient byte   _ss[];   // Bytes of appended strings, including trailing 0
  public transient int    _is[];   // _is[] index of strings - holds offsets into _ss[]. _is[i] == -1 means NA/sparse

  long  [] alloc_mantissa(int l) { return _ls = MemoryManager.malloc8(l); }
  int   [] alloc_exponent(int l) { return _xs = MemoryManager.malloc4(l); }
  int   [] alloc_indices(int l)  { return _id = MemoryManager.malloc4(l); }
  double[] alloc_doubles(int l)  { return _ds = MemoryManager.malloc8d(l); }
  int   [] alloc_str_indices(int l) { return _is = MemoryManager.malloc4(l); }

  final protected long  [] mantissa() { return _ls; }
  final protected int   []  indices() { return _id; }
  final protected double[]  doubles() { return _ds; }

  @Override public boolean isSparseZero() { return sparseZero(); }
  public boolean _sparseNA = false;
  @Override public boolean isSparseNA() {return sparseNA();}
  void setSparseNA() {_sparseNA = true;}

  public int _sslen;                   // Next offset into _ss for placing next String

  public int _sparseLen;
  int set_sparseLen(int l) { return this._sparseLen = l; }
  @Override public int sparseLenZero() { return _sparseNA ? _len : _sparseLen;}
  @Override public int sparseLenNA() { return _sparseNA ? _sparseLen : _len; }

  private int _naCnt=-1;                // Count of NA's   appended
  protected int naCnt() { return _naCnt; }               // Count of NA's   appended
  private int _catCnt;                  // Count of Categorical's appended
<<<<<<< HEAD
  protected int catCnt() { return _catCnt; }                 // Count of Categorical's appended
=======
>>>>>>> 4f96ee57
  private int _strCnt;                  // Count of string's appended
  private int _nzCnt;                   // Count of non-zero's appended
  private int _uuidCnt;                 // Count of UUIDs

  public int _timCnt = 0;
  protected static final int MIN_SPARSE_RATIO = 32;
  private int _sparseRatio = MIN_SPARSE_RATIO;
  public boolean _isAllASCII = true; //For cat/string col, are all characters in chunk ASCII?

  public NewChunk( Vec vec, int cidx ) { _vec = vec; _cidx = cidx; }

  public NewChunk( Vec vec, int cidx, boolean sparse ) {
    _vec = vec; _cidx = cidx;
    if(sparse) {
      _ls = new long[128];
      _xs = new int[128];
      _id = new int[128];
    }
  }

  public NewChunk(double [] ds) {
    _cidx = -1;
    _vec = null;
    setDoubles(ds);
  }
  public NewChunk( Vec vec, int cidx, long[] mantissa, int[] exponent, int[] indices, double[] doubles) {
    _vec = vec; _cidx = cidx;
    _ls = mantissa;
    _xs = exponent;
    _id = indices;
    _ds = doubles;
    if (_ls != null && _sparseLen==0) set_sparseLen(set_len(_ls.length));
    if (_xs != null && _sparseLen==0) set_sparseLen(set_len(_xs.length));
    if (_id != null && _sparseLen==0) set_sparseLen(set_len(_id.length));
    if (_ds != null && _sparseLen==0) set_sparseLen(set_len(_ds.length));
  }

  // Constructor used when inflating a Chunk.
  public NewChunk( Chunk c ) {
    this(c._vec, c.cidx());
    _start = c._start;
  }

  // Pre-sized newchunks.
  public NewChunk( Vec vec, int cidx, int len ) {
    this(vec,cidx);
    _ds = new double[len];
    Arrays.fill(_ds, Double.NaN);
    set_sparseLen(set_len(len));
  }

  public NewChunk setSparseRatio(int s) {
    _sparseRatio = s;
    return this;
  }

<<<<<<< HEAD
  public void set_vec(Vec vec) { _vec = vec; }

  public NewChunk convertCategorical2Str(BufferedString[] cmap) {
    NewChunk strChunk = new NewChunk(_vec, _cidx);
    int j = 0, l = _len;
    for( int i = 0; i < l; ++i ) {
      if( _id != null && _id.length > 0 && (j < _id.length && _id[j] == i ) ) // Sparse storage
        // adjust for categorical ids using 1-based indexing
        strChunk.addStr(cmap[(int) _ls[j++] - 1]);
      else if (_xs[i] != Integer.MIN_VALUE) // Categorical value isn't NA
        strChunk.addStr(cmap[(int) _ls[i] - 1]);
      else
        strChunk.addNA();
    }
    if (_id != null)
      assert j == sparseLen() :"j = " + j + ", sparseLen = " + sparseLen();
    return strChunk;
=======
  public void setDoubles(double[] ds) {
    _ds = ds;
    _sparseLen = _len = ds.length;
>>>>>>> 4f96ee57
  }

  public void set_vec(Vec vec) { _vec = vec; }

  public final class Value {
    int _gId; // row number in dense (ie counting zeros)
    int _lId; // local array index of this value, equal to _gId if dense

    public Value(int lid, int gid){_lId = lid; _gId = gid;}
    public final int rowId0(){return _gId;}
    public void add2Chunk(NewChunk c){
      if (_ds == null && _ss == null) {
        if (isNA2(_lId)) c.addNA();
        else c.addNum(_ls[_lId],_xs[_lId]);
      } else {
        if (_ls != null) {
          c.addUUID(_ls[_lId], Double.doubleToRawLongBits(_ds[_lId]));
        } else if (_ss != null) {
          int sidx = _is[_lId];
          int nextNotNAIdx = _lId+1;
          // Find next not-NA value (_is[idx] != -1)
          while (nextNotNAIdx < _is.length && _is[nextNotNAIdx] == -1) nextNotNAIdx++;
          int slen = nextNotNAIdx < _is.length ? _is[nextNotNAIdx]-sidx : _sslen - sidx;
          // null-BufferedString represents NA value
          BufferedString bStr = sidx == -1 ? null : new BufferedString().set(_ss, sidx, slen);
          c.addStr(bStr);
        } else
          c.addNum(_ds[_lId]);
      }
    }
  }

  public Iterator<Value> values(){ return values(0,_len);}
  public Iterator<Value> values(int fromIdx, int toIdx){
    final int lId, gId;
    final int to = Math.min(toIdx, _len);

    if(_id != null){
      int x = Arrays.binarySearch(_id,0, _sparseLen,fromIdx);
      if(x < 0) x = -x -1;
      lId = x;
      gId = x == _sparseLen ? _len :_id[x];
    } else
      lId = gId = fromIdx;
    final Value v = new Value(lId,gId);
    final Value next = new Value(lId,gId);
    return new Iterator<Value>(){
      @Override public final boolean hasNext(){return next._gId < to;}
      @Override public final Value next(){
        if(!hasNext())throw new NoSuchElementException();
        v._gId = next._gId; v._lId = next._lId;
        next._lId++;
        if(_id != null) next._gId = next._lId < _sparseLen ?_id[next._lId]: _len;
        else next._gId++;
        return v;
      }
      @Override
      public void remove() {throw new UnsupportedOperationException();}
    };
  }

  // Heuristic to decide the basic type of a column
  byte type() {
    if( _naCnt == -1 ) {        // No rollups yet?
      int nas=0, es=0, nzs=0, ss=0;
      if( _ds != null && _ls != null ) { // UUID?
        for(int i = 0; i< _sparseLen; i++ )
          if( _xs != null && _xs[i]==Integer.MIN_VALUE )  nas++;
          else if( _ds[i] !=0 || _ls[i] != 0 ) nzs++;
        _uuidCnt = _len -nas;
      } else if( _ds != null ) { // Doubles?
        assert _xs==null;
        for(int i = 0; i < _sparseLen; ++i) {
          if( Double.isNaN(_ds[i]) ) nas++; 
          else if( _ds[i]!=0 ) nzs++;
        }
      } else {
        if( _ls != null && _ls.length > 0) // Longs and categoricals?
<<<<<<< HEAD
          for( int i=0; i< sparseLen(); i++ )
=======
          for(int i = 0; i< _sparseLen; i++ )
>>>>>>> 4f96ee57
            if( isNA2(i) ) nas++;
            else {
              if( isCategorical2(i)   ) es++;
              if( _ls[i] != 0 ) nzs++;
            }
        if( _is != null )  // Strings
          for(int i = 0; i< _sparseLen; i++ )
            if( isNA2(i) ) nas++;
            else ss++;
      }
<<<<<<< HEAD
=======
      if (_sparseNA) nas += (_len - _sparseLen);
>>>>>>> 4f96ee57
      _nzCnt=nzs;  _catCnt =es;  _naCnt=nas; _strCnt = ss;
    }
    // Now run heuristic for type
    if(_naCnt == _len)          // All NAs ==> NA Chunk
      return Vec.T_BAD;
    if(_strCnt > 0)
<<<<<<< HEAD
      return AppendableVec.STRING;
    if(_catCnt > 0 && _catCnt + _naCnt == _len)
      return AppendableVec.CATEGORICAL; // All are Strings+NAs ==> Categorical Chunk
=======
      return Vec.T_STR;
    if(_catCnt > 0 && _catCnt + _naCnt == _len)
      return Vec.T_CAT; // All are Strings+NAs ==> Categorical Chunk
>>>>>>> 4f96ee57
    // UUIDs?
    if( _uuidCnt > 0 ) return Vec.T_UUID;
    // Larger of time & numbers
    int nums = _len -_naCnt-_timCnt;
    return _timCnt >= nums ? Vec.T_TIME : Vec.T_NUM;
  }

  //what about sparse reps?
  protected final boolean isNA2(int idx) {
    if (isUUID()) return _ls[idx]==C16Chunk._LO_NA && Double.doubleToRawLongBits(_ds[idx])==C16Chunk._HI_NA;
    if (isString()) return _is[idx] == -1;
    return (_ds == null) ? (_ls[idx] == Long.MAX_VALUE && _xs[idx] == Integer.MIN_VALUE) : Double.isNaN(_ds[idx]);
  }
  protected final boolean isCategorical2(int idx) {
    return _xs!=null && _xs[idx]==Integer.MIN_VALUE+1;
  }
  protected final boolean isCategorical(int idx) {
    if(_id == null)return isCategorical2(idx);
<<<<<<< HEAD
    int j = Arrays.binarySearch(_id,0, sparseLen(),idx);
=======
    int j = Arrays.binarySearch(_id,0, _sparseLen,idx);
>>>>>>> 4f96ee57
    return j>=0 && isCategorical2(j);
  }

  public void addCategorical(int e) {append2(e,Integer.MIN_VALUE+1);}
  public void addNA() {
    if( isUUID() ) addUUID(C16Chunk._LO_NA, C16Chunk._HI_NA);
    else if( isString() ) addStr(null);
    else if (_ds != null) addNum(Double.NaN);
    else append2(Long.MAX_VALUE,Integer.MIN_VALUE);
  }
  public void addNum (long val, int exp) {
    if( isUUID() || isString() ) addNA();
    else if(_ds != null) {
      assert _ls == null;
      addNum(val*PrettyPrint.pow10(exp));
    } else {
      if( val == 0 ) exp = 0;// Canonicalize zero
      long t;                // Remove extra scaling
      while( exp < 0 && exp > -9999999 && (t=val/10)*10==val ) { val=t; exp++; }
      append2(val,exp);
    }
  }
  // Fast-path append double data
  public void addNum(double d) {
    if( isUUID() || isString() ) { addNA(); return; }
    boolean predicate = _sparseNA ? !Double.isNaN(d) : d != 0;
    if(_id == null || predicate) {
      if(_ls != null)switch_to_doubles();
      //if ds not big enough
      if( _ds == null || _sparseLen >= _ds.length ) {
        append2slowd();
        // call addNum again since append2slowd might have flipped to sparse
        addNum(d);
        assert _sparseLen <= _len;
        return;
      }
      if(_id != null)_id[_sparseLen] = _len;
      _ds[_sparseLen] = d;
      set_sparseLen(_sparseLen + 1);
    }
    set_len(_len + 1);
    assert _sparseLen <= _len;
  }

  private void append_ss(String str) {
    byte[] bytes = str.getBytes(Charsets.UTF_8);

    // Allocate memory if necessary
    if (_ss == null)
      _ss = MemoryManager.malloc1((bytes.length+1) * 4);
    while (_ss.length < (_sslen + bytes.length+1))
      _ss = MemoryManager.arrayCopyOf(_ss,_ss.length << 1);

    // Copy bytes to _ss
    for (byte b : bytes) _ss[_sslen++] = b;
    _ss[_sslen++] = (byte)0; // for trailing 0;
  }

  private void append_ss(BufferedString str) {
    int strlen = str.length();
    int off = str.getOffset();
    byte b[] = str.getBuffer();

    if (_ss == null) {
      _ss = MemoryManager.malloc1((strlen + 1) * 4);
    }
    while (_ss.length < (_sslen + strlen + 1)) {
      _ss = MemoryManager.arrayCopyOf(_ss,_ss.length << 1);
    }
    for (int i = off; i < off+strlen; i++)
      _ss[_sslen++] = b[i];
    _ss[_sslen++] = (byte)0; // for trailing 0;
  }

  // Append a string, store in _ss & _is
  public void addStr(Object str) {
    if(_id == null || str != null) {
      if(_is == null || _sparseLen >= _is.length) {
        append2slowstr();
        addStr(str);
        assert _sparseLen <= _len;
        return;
      }
      if (str != null) {
<<<<<<< HEAD
        if(_id != null)_id[sparseLen()] = _len;
        _is[sparseLen()] = _sslen;
        set_sparseLen(sparseLen() + 1);
=======
        if(_id != null)_id[_sparseLen] = _len;
        _is[_sparseLen] = _sslen;
        set_sparseLen(_sparseLen + 1);
>>>>>>> 4f96ee57
        if (str instanceof BufferedString)
          append_ss((BufferedString) str);
        else // this spares some callers from an unneeded conversion to BufferedString first
          append_ss((String) str);
      } else if (_id == null) {
        _is[_sparseLen] = CStrChunk.NA;
        set_sparseLen(_sparseLen + 1);
      }
    }
    set_len(_len + 1);
    assert _sparseLen <= _len;
  }

  // TODO: FIX isAllASCII test to actually inspect string contents
  public void addStr(Chunk c, long row) {
    if( c.isNA_abs(row) ) addNA();
<<<<<<< HEAD
    else addStr(c.atStr_abs(new BufferedString(), row));
=======
    else { addStr(c.atStr_abs(new BufferedString(), row)); _isAllASCII &= ((CStrChunk)c)._isAllASCII; }
>>>>>>> 4f96ee57
  }

  public void addStr(Chunk c, int row) {
    if( c.isNA(row) ) addNA();
<<<<<<< HEAD
    else addStr(c.atStr(new BufferedString(), row));
=======
    else { addStr(c.atStr(new BufferedString(), row)); _isAllASCII &= ((CStrChunk)c)._isAllASCII; }
>>>>>>> 4f96ee57
  }

  // Append a UUID, stored in _ls & _ds
  public void addUUID( long lo, long hi ) {
    if( _ls==null || _ds== null || _sparseLen >= _ls.length )
      append2slowUUID();
    _ls[_sparseLen] = lo;
    _ds[_sparseLen] = Double.longBitsToDouble(hi);
    set_sparseLen(_sparseLen + 1);
    set_len(_len + 1);
    assert _sparseLen <= _len;
  }
  public void addUUID( Chunk c, long row ) {
    if( c.isNA_abs(row) ) addUUID(C16Chunk._LO_NA,C16Chunk._HI_NA);
    else addUUID(c.at16l_abs(row),c.at16h_abs(row));
  }
  public void addUUID( Chunk c, int row ) {
    if( c.isNA(row) ) addUUID(C16Chunk._LO_NA,C16Chunk._HI_NA);
    else addUUID(c.at16l(row),c.at16h(row));
  }

  public final boolean isUUID(){return _ls != null && _ds != null; }
  public final boolean isString(){return _is != null; }
  public final boolean sparseZero(){return _id != null && !_sparseNA;}
  public final boolean sparseNA() {return _id != null && _sparseNA;}

  public void addZeros(int n){
    if(!sparseZero()) for(int i = 0; i < n; ++i)addNum(0,0);
    else set_len(_len + n);
  }
  
  public void addNAs(int n) {
    if(!sparseNA()) for (int i = 0; i <n; ++i)addNA();
    else set_len(_len + n);
  }
  
  // Append all of 'nc' onto the current NewChunk.  Kill nc.
  public void add( NewChunk nc ) {
    assert _cidx >= 0;
    assert _sparseLen <= _len;
    assert nc._sparseLen <= nc._len :"_sparseLen = " + nc._sparseLen + ", _len = " + nc._len;
    if( nc._len == 0 ) return;
    if(_len == 0){
      _ls = nc._ls; nc._ls = null;
      _xs = nc._xs; nc._xs = null;
      _id = nc._id; nc._id = null;
      _ds = nc._ds; nc._ds = null;
      _is = nc._is; nc._is = null;
      _ss = nc._ss; nc._ss = null;
      set_sparseLen(nc._sparseLen);
      set_len(nc._len);
      return;
    }
    if(nc.sparseZero() != sparseZero() || nc.sparseNA() != sparseNA()){ // for now, just make it dense
      cancel_sparse();
      nc.cancel_sparse();
    }
    if( _ds != null ) throw H2O.fail();
    while( _sparseLen + nc._sparseLen >= _xs.length )
      _xs = MemoryManager.arrayCopyOf(_xs,_xs.length<<1);
    _ls = MemoryManager.arrayCopyOf(_ls,_xs.length);
    System.arraycopy(nc._ls,0,_ls, _sparseLen, nc._sparseLen);
    System.arraycopy(nc._xs,0,_xs, _sparseLen, nc._sparseLen);
    if(_id != null) {
      assert nc._id != null;
      _id = MemoryManager.arrayCopyOf(_id,_xs.length);
      System.arraycopy(nc._id,0,_id, _sparseLen, nc._sparseLen);
      for(int i = _sparseLen; i < _sparseLen + nc._sparseLen; ++i) _id[i] += _len;
    } else assert nc._id == null;

    set_sparseLen(_sparseLen + nc._sparseLen);
    set_len(_len + nc._len);
    nc._ls = null;  nc._xs = null; nc._id = null; nc.set_sparseLen(nc.set_len(0));
    assert _sparseLen <= _len;
  }

  // Fast-path append long data
  void append2( long l, int x ) {
    boolean predicate = _sparseNA ? (l != Long.MAX_VALUE || x != Integer.MIN_VALUE): l != 0;
    if(_id == null || predicate){
      if(_ls == null || _sparseLen == _ls.length) {
        append2slow();
        // again call append2 since calling append2slow might have changed things (eg might have switched to sparse and l could be 0)
        append2(l,x);
        return;
      }
      _ls[_sparseLen] = l;
      _xs[_sparseLen] = x;
      if(_id  != null)_id[_sparseLen] = _len;
      set_sparseLen(_sparseLen + 1);
    }
    set_len(_len + 1);
    assert _sparseLen <= _len;
  }

  // Slow-path append data
  private void append2slowd() {
    assert _ls==null;
    if(_ds != null && _ds.length > 0){
      if(_id == null) { // check for sparseness
        int nzs = 0; // assume one non-zero for the element currently being stored
        int nonnas = 0;
        for(double d:_ds) {
          if(d != 0)++nzs;
          if(!Double.isNaN(d))++nonnas;
        }
        if((nzs+1)*_sparseRatio < _len) {
          set_sparse(nzs,Compress.ZERO);
          assert _sparseLen == 0 || _sparseLen <= _ds.length:"_sparseLen = " + _sparseLen + ", _ds.length = " + _ds.length + ", nzs = " + nzs +  ", len = " + _len;
          assert _id.length == _ds.length;
          assert _sparseLen <= _len;
          return;
        }
        else if((nonnas+1)*_sparseRatio < _len) {
          set_sparse(nonnas,Compress.NA);
          assert _sparseLen == 0 || _sparseLen <= _ds.length:"_sparseLen = " + _sparseLen + ", _ds.length = " + _ds.length + ", nonnas = " + nonnas +  ", len = " + _len;
          assert _id.length == _ds.length;
          assert _sparseLen <= _len;
          return;
        }
      } 
      else {
        // verify we're still sufficiently sparse
        if((_sparseRatio*(_sparseLen) >> 1) > _len)  cancel_sparse();
        else _id = MemoryManager.arrayCopyOf(_id, _sparseLen << 1);
      }
      _ds = MemoryManager.arrayCopyOf(_ds, _sparseLen << 1);
    } else {
      alloc_doubles(4);
      if (_id != null) alloc_indices(4);
    }
    assert _sparseLen == 0 || _ds.length > _sparseLen :"_ds.length = " + _ds.length + ", _sparseLen = " + _sparseLen;
    assert _id == null || _id.length == _ds.length;
    assert _sparseLen <= _len;
  }
  // Slow-path append data
  private void append2slowUUID() {
    if( _ds==null && _ls!=null ) { // This can happen for columns with all NAs and then a UUID
      _xs=null;
      alloc_doubles(_sparseLen);
      Arrays.fill(_ls,C16Chunk._LO_NA);
      Arrays.fill(_ds,Double.longBitsToDouble(C16Chunk._HI_NA));
    }
    if( _ls != null && _ls.length > 0 ) {
      _ls = MemoryManager.arrayCopyOf(_ls, _sparseLen <<1);
      _ds = MemoryManager.arrayCopyOf(_ds, _sparseLen <<1);
    } else {
      alloc_mantissa(4);
      alloc_doubles(4);
    }
    assert _sparseLen == 0 || _ls.length > _sparseLen :"_ls.length = " + _ls.length + ", _len = " + _sparseLen;
  }
  // Slow-path append string
  private void append2slowstr() {
    // In case of all NAs and then a string, convert NAs to string NAs
    if (_xs != null) {
      _xs = null; _ls = null;
      alloc_str_indices(_sparseLen);
      Arrays.fill(_is,-1);
    }

    if(_is != null && _is.length > 0){
      // Check for sparseness
      if(_id == null){
        int nzs = 0; // assume one non-null for the element currently being stored
        for( int i:_is) if( i != -1 ) ++nzs;
        if( (nzs+1)*_sparseRatio < _len)
          set_sparse(nzs, Compress.ZERO);
      } else {
        if((_sparseRatio*(_sparseLen) >> 1) > _len)  cancel_sparse();
        else _id = MemoryManager.arrayCopyOf(_id,_sparseLen<<1);
      }

      _is = MemoryManager.arrayCopyOf(_is, _sparseLen<<1);
      /* initialize the memory extension with -1s */
      for (int i = _sparseLen; i < _is.length; i++) _is[i] = -1;
    } else {
      _is = MemoryManager.malloc4 (4);
        /* initialize everything with -1s */
      for (int i = 0; i < _is.length; i++) _is[i] = -1;
      if (sparseZero()||sparseNA()) alloc_indices(4);
    }
    assert _sparseLen == 0 || _is.length > _sparseLen:"_ls.length = " + _is.length + ", _len = " + _sparseLen;

  }
  // Slow-path append data
  private void append2slow( ) {
// PUBDEV-2639 - don't die for many rows, few columns -> can be long chunks
//    if( _sparseLen > FileVec.DFLT_CHUNK_SIZE )
//      throw new ArrayIndexOutOfBoundsException(_sparseLen);
    assert _ds==null;
    if(_ls != null && _ls.length > 0){
      if(_id == null) { // check for sparseness
        int nzs = 0;
        int nonnas = 0;
        for(int i = 0; i < _ls.length; ++i) {
          if(_ls[i] != 0 || _xs[i] != 0)++nzs;
          if(_ls[i] != Long.MAX_VALUE || _xs[i] != Integer.MIN_VALUE) ++nonnas;
        }
        if((nzs+1)*_sparseRatio < _len) {
          set_sparse(nzs,Compress.ZERO);
          assert _sparseLen == 0 || _sparseLen <= _ls.length:"_sparseLen = " + _sparseLen + ", _ls.length = " + _ls.length + ", nzs = " + nzs +  ", len = " + _len;
          assert _id.length == _ls.length;
          assert _sparseLen <= _len;
          return;        
        } 
        else if((nonnas+1)*_sparseRatio < _len) {
          set_sparse(nonnas,Compress.NA);
          assert _sparseLen == 0 || _sparseLen <= _ls.length:"_sparseLen = " + _sparseLen + ", _ls.length = " + _ls.length + ", nonnas = " + nonnas +  ", len = " + _len;
          assert _id.length == _ls.length;
          assert _sparseLen <= _len;
          return;        
        }
      } 
      else {
        // verify we're still sufficiently sparse
        if((_sparseRatio*(_sparseLen) >> 1) > _len)  cancel_sparse();
        else _id = MemoryManager.arrayCopyOf(_id, _sparseLen <<1);
      }
      _ls = MemoryManager.arrayCopyOf(_ls, _sparseLen <<1);
      _xs = MemoryManager.arrayCopyOf(_xs, _sparseLen <<1);
    } else {
      alloc_mantissa(4);
      alloc_exponent(4);
      if (_id != null) alloc_indices(4);
    }
    assert _sparseLen == 0 || _sparseLen < _ls.length:"_sparseLen = " + _sparseLen + ", _ls.length = " + _ls.length;
    assert _id == null || _id.length == _ls.length;
    assert _sparseLen <= _len;
  }

  // Do any final actions on a completed NewVector.  Mostly: compress it, and
  // do a DKV put on an appropriate Key.  The original NewVector goes dead
  // (does not live on inside the K/V store).
  public Chunk new_close() {
    Chunk chk = compress();
    if(_vec instanceof AppendableVec)
      ((AppendableVec)_vec).closeChunk(_cidx,chk._len);
    return chk;
  }
  public void close(Futures fs) { close(_cidx,fs); }

  protected void switch_to_doubles(){
    assert _ds == null;
<<<<<<< HEAD
    double [] ds = MemoryManager.malloc8d(sparseLen());
    for(int i = 0; i < sparseLen(); ++i)
=======
    double [] ds = MemoryManager.malloc8d(_sparseLen);
    for(int i = 0; i < _sparseLen; ++i)
>>>>>>> 4f96ee57
      if(isNA2(i) || isCategorical2(i)) ds[i] = Double.NaN;
      else  ds[i] = _ls[i]*PrettyPrint.pow10(_xs[i]);
    _ls = null;
    _xs = null;
    _ds = ds;
  }
  
  public enum Compress {ZERO, NA}

  //Sparsify. Compressible element can be 0 or NA. Store noncompressible elements in _ds OR _ls and _xs OR _is and 
  // their row indices in _id.
  protected void set_sparse(int num_noncompressibles, Compress sparsity_type){
    if( (sparsity_type == Compress.ZERO && isSparseNA()) || (sparsity_type == Compress.NA && isSparseZero()) ) 
      cancel_sparse();
    if (sparsity_type == Compress.NA) _sparseNA = true; 
    if(_id != null &&_sparseLen == num_noncompressibles && _len != 0)return;
    if(_id != null) { // we have sparse representation but some compressible elements in it! 
      // can happen when setting a noncompressible element to a compressible one on sparse chunk
      int[] id = MemoryManager.malloc4(num_noncompressibles);
      int j = 0;
      if (_ds != null) {
        double[] ds = MemoryManager.malloc8d(num_noncompressibles);
        for (int i = 0; i < _sparseLen; ++i) {
          if (!is_compressible(_ds[i])) {
            ds[j] = _ds[i];
            id[j] = _id[i];
            ++j;
          }
        }
        _ds = ds;
      } else if (_is != null) {
        int [] is = MemoryManager.malloc4(num_noncompressibles);
        for (int i = 0; i < _sparseLen; i++) {
          if (_is[i] != -1) { //same test for NA sparse and 0 sparse
            is[j] = _is[i];
            id[j] = _id[i];
            ++j;
          }
        }
      } else {
        long [] ls = MemoryManager.malloc8(num_noncompressibles);
        int [] xs = MemoryManager.malloc4(num_noncompressibles);
        for(int i = 0; i < _sparseLen; ++i){
          if(!is_compressible(_ls[i], _xs[i])){
            ls[j] = _ls[i];
            xs[j] = _xs[i];
            id[j] = _id[i];
            ++j;
          }
        }
        _ls = ls;
        _xs = xs;
      }
      _id = id;
      assert j == num_noncompressibles;
      set_sparseLen(num_noncompressibles);
      return;
    }
    assert _sparseLen == _len :"_sparseLen = " + _sparseLen + ", _len = " + _len + ", num_noncompressibles = " + num_noncompressibles;
    int cs = 0; //number of compressibles
    if(_is != null) {
      assert num_noncompressibles <= _is.length;
      _id = MemoryManager.malloc4(_is.length);
      for (int i = 0; i < _sparseLen; i++) {
        if (_is[i] == -1) cs++; //same condition for NA and 0
        else {
          _is[i-cs] = _is[i];
          _id[i-cs] = i;
        }
      }
    } else if(_ds == null){
      if (_len == 0) {
        _ls = new long[0];
        _xs = new int[0];
        _id = new int[0];
        set_sparseLen(0);
        return;
      } else {
        assert num_noncompressibles <= _sparseLen;
        _id = alloc_indices(_ls.length);
        for (int i = 0; i < _sparseLen; ++i) {
          if (is_compressible(_ls[i], _xs[i])) ++cs;
          else {
            _ls[i - cs] = _ls[i];
            _xs[i - cs] = _xs[i];
            _id[i - cs] = i;
          }
        }
      }
    } else {
      assert num_noncompressibles <= _ds.length;
      _id = alloc_indices(_ds.length);
      for(int i = 0; i < _sparseLen; ++i){
        if(is_compressible(_ds[i]))++cs;
        else {
          _ds[i-cs] = _ds[i];
          _id[i-cs] = i;
        }
      }
    }
    assert cs == (_sparseLen - num_noncompressibles);
    assert (sparsity_type == Compress.NA) == _sparseNA;
    set_sparseLen(num_noncompressibles);
  }

  private boolean is_compressible(double d) {
    return _sparseNA ? Double.isNaN(d) : d == 0;
  }
  
  private boolean is_compressible(long l, int x) {
    return _sparseNA ? l == Long.MAX_VALUE && x == Integer.MIN_VALUE : l == 0 && x ==0;
  }
  
  public void cancel_sparse(){
    if(_sparseLen != _len){
      if(_is != null){
        int [] is = MemoryManager.malloc4(_len);
        Arrays.fill(is, -1);
        for (int i = 0; i < _sparseLen; i++) is[_id[i]] = _is[i];
        _is = is;
      } else if(_ds == null){
        int []  xs = MemoryManager.malloc4(_len);
        long [] ls = MemoryManager.malloc8(_len);
        if (_sparseNA) {
          Arrays.fill(xs, Integer.MIN_VALUE);
          Arrays.fill(ls, Long.MAX_VALUE);
        }
        for(int i = 0; i < _sparseLen; ++i){
          xs[_id[i]] = _xs[i];
          ls[_id[i]] = _ls[i];
        }
        _xs = xs;
        _ls = ls;
      } else {
        double [] ds = MemoryManager.malloc8d(_len);
        if (_sparseNA) Arrays.fill(ds, Double.NaN);
        for(int i = 0; i < _sparseLen; ++i) ds[_id[i]] = _ds[i];
        _ds = ds;
      }
      set_sparseLen(_len);
    }
    _id = null;
    _sparseNA = false;
  }

  // Study this NewVector and determine an appropriate compression scheme.
  // Return the data so compressed.
  public Chunk compress() {
    Chunk res = compress2();
    byte type = type();
    assert _vec == null ||  // Various testing scenarios do not set a Vec
      type == _vec._type || // Equal types
      // Allow all-bad Chunks in any type of Vec
      type == Vec.T_BAD ||
      // Specifically allow the NewChunk to be a numeric type (better be all
      // ints) and the selected Vec type an categorical - whose String mapping
      // may not be set yet.
      (type==Vec.T_NUM && _vec._type==Vec.T_CAT) ||
      // Another one: numeric Chunk and Time Vec (which will turn into all longs/zeros/nans Chunks)
      (type==Vec.T_NUM && _vec._type == Vec.T_TIME && !res.hasFloat())
      : "NewChunk has type "+Vec.TYPE_STR[type]+", but the Vec is of type "+_vec.get_type_str();
    assert _len == res._len : "NewChunk has length "+_len+", compressed Chunk has "+res._len;
    // Force everything to null after compress to free up the memory.  Seems
    // like a non-issue in the land of GC, but the NewChunk *should* be dead
    // after this, but might drag on.  The arrays are large, and during a big
    // Parse there's lots and lots of them... so free early just in case a GC
    // happens before the drag-time on the NewChunk finishes.
    _id = null;
    _xs = null;
    _ds = null;
    _ls = null;
    _is = null;
    _ss = null;
    return res;
  }

  private static long leRange(long lemin, long lemax){
    if(lemin < 0 && lemax >= (Long.MAX_VALUE + lemin))
      return Long.MAX_VALUE; // if overflow return 64 as the max possible value
    long res = lemax - lemin;
    assert res >= 0;
    return res;
  }

  private Chunk compress2() {
    // Check for basic mode info: all missing or all strings or mixed stuff
    byte mode = type();
    if( mode==Vec.T_BAD ) // ALL NAs, nothing to do
      return new C0DChunk(Double.NaN, _len);
    if( mode==Vec.T_STR )
      return new CStrChunk(_sslen, _ss, _sparseLen, _len, _is, _isAllASCII);
    boolean rerun=false;
<<<<<<< HEAD
    if(mode == AppendableVec.CATEGORICAL){
      for( int i=0; i< sparseLen(); i++ )
=======
    if(mode == Vec.T_CAT) {
      for(int i = 0; i< _sparseLen; i++ )
>>>>>>> 4f96ee57
        if(isCategorical2(i))
          _xs[i] = 0;
        else if(!isNA2(i)){
          setNA_impl2(i);
          ++_naCnt;
        }
        // Smack any mismatched string/numbers
<<<<<<< HEAD
    } else if(mode == AppendableVec.NUMBER){
      for( int i=0; i< sparseLen(); i++ )
=======
    } else if( mode == Vec.T_NUM ) {
      for(int i = 0; i< _sparseLen; i++ )
>>>>>>> 4f96ee57
        if(isCategorical2(i)) {
          setNA_impl2(i);
          rerun = true;
        }
    }
    if( rerun ) { _naCnt = -1;  type(); } // Re-run rollups after dropping all numbers/categoricals
<<<<<<< HEAD
=======

>>>>>>> 4f96ee57
    boolean sparse = false;
    boolean na_sparse = false;
    // sparse? treat as sparse iff fraction of noncompressed elements is less than 1/MIN_SPARSE_RATIO
    if(_sparseRatio*(_naCnt + _nzCnt) < _len) {
      set_sparse(_naCnt + _nzCnt, Compress.ZERO);
      sparse = true;
    } else if(_sparseRatio*(_len - _naCnt) < _len){
      set_sparse(_len - _naCnt, Compress.NA);
      na_sparse = true;
    } else if (_sparseLen != _len)
      cancel_sparse();
    
    // If the data is UUIDs there's not much compression going on
    if( _ds != null && _ls != null )
      return chunkUUID();
    // cut out the easy all NaNs case; takes care of constant na_sparse
    if(_naCnt == _len) return new C0DChunk(Double.NaN,_len);
    // If the data was set8 as doubles, we do a quick check to see if it's
    // plain longs.  If not, we give up and use doubles.
    if( _ds != null ) {
      int i; // check if we can flip to ints
      for (i=0; i < _sparseLen; ++i)
        if (!Double.isNaN(_ds[i]) && (double) (long) _ds[i] != _ds[i])
          break;
      boolean isInteger = i == _sparseLen;
      boolean isConstant = !(sparse || na_sparse) || _sparseLen == 0;
      double constVal = 0;
      if (!(sparse || na_sparse)) { // check the values, sparse with some nonzeros can not be constant - has 0s and (at least 1) nonzero
        constVal = _ds[0];
        for(int j = 1; j < _len; ++j)
          if(_ds[j] != constVal) {
            isConstant = false;
            break;
          }
      }
      if(isConstant)
        return isInteger? new C0LChunk((long)constVal, _len): new C0DChunk(constVal,_len);
      if(!isInteger) {
        if (sparse) return new CXDChunk(_len, 8, bufD(8));
        else if (na_sparse) return new CNAXDChunk(_len, 8, bufD(8));
        else return chunkD();
      }
      // Else flip to longs
      _ls = new long[_ds.length];
      _xs = new int [_ds.length];
      double [] ds = _ds;
      _ds = null;
      final int naCnt = _naCnt;
      for(i=0; i< _sparseLen; i++ )   // Inject all doubles into longs
        if( Double.isNaN(ds[i]) )setNA_impl2(i);
        else                     _ls[i] = (long)ds[i];
      // setNA_impl2 will set _naCnt to -1!
      // we already know what the naCnt is (it did not change!) so set it back to correct value
      _naCnt = naCnt;
    }

    // IF (_len > _sparseLen) THEN Sparse
    // Check for compressed *during appends*.  Here we know:
    // - No specials; _xs[]==0.
    // - No floats; _ds==null
    // - NZ length in _sparseLen, actual length in _len.
    // - Huge ratio between _len and _sparseLen, and we do NOT want to inflate to
    //   the larger size; we need to keep it all small all the time.
    // - Rows in _xs

    // Data in some fixed-point format, not doubles
    // See if we can sanely normalize all the data to the same fixed-point.
    int  xmin = Integer.MAX_VALUE;   // min exponent found
    boolean floatOverflow = false;
    double min = Double.POSITIVE_INFINITY;
    double max = Double.NEGATIVE_INFINITY;
    int p10iLength = PrettyPrint.powers10i.length;
    long llo=Long   .MAX_VALUE, lhi=Long   .MIN_VALUE;
    int  xlo=Integer.MAX_VALUE, xhi=Integer.MIN_VALUE;

    for(int i = 0; i< _sparseLen; i++ ) {
      if( isNA2(i) ) continue;
      long l = _ls[i];
      int  x = _xs[i];
      assert x != Integer.MIN_VALUE:"l = " + l + ", x = " + x;
      if( x==Integer.MIN_VALUE+1) x=0; // Replace categorical flag with no scaling
      assert l!=0 || x==0:"l == 0 while x = " + x + " ls = " + Arrays.toString(_ls);      // Exponent of zero is always zero
      long t;                   // Remove extra scaling
      while( l!=0 && (t=l/10)*10==l ) { l=t; x++; }
      // Compute per-chunk min/max
      double d = l*PrettyPrint.pow10(x);
      if( d < min ) { min = d; llo=l; xlo=x; }
      if( d > max ) { max = d; lhi=l; xhi=x; }
      floatOverflow = l < Integer.MIN_VALUE+1 || l > Integer.MAX_VALUE;
      xmin = Math.min(xmin,x);
    }
    if(sparse){ // sparse?  then compare vs implied 0s
      if( min > 0 ) { min = 0; llo=0; xlo=0; }
      if( max < 0 ) { max = 0; lhi=0; xhi=0; }
      xmin = Math.min(xmin,0);
    }
    // Constant column?
    if( _naCnt==0 && (min==max)) {
      if (llo == lhi && xlo == 0 && xhi == 0)
        return new C0LChunk(llo, _len);
      else if ((long)min == min)
        return new C0LChunk((long)min, _len);
      else
        return new C0DChunk(min, _len);
    }

    // Compute min & max, as scaled integers in the xmin scale.
    // Check for overflow along the way
    boolean overflow = ((xhi-xmin) >= p10iLength) || ((xlo-xmin) >= p10iLength);
    long lemax=0, lemin=0;
    if( !overflow ) {           // Can at least get the power-of-10 without overflow
      long pow10 = PrettyPrint.pow10i(xhi-xmin);
      lemax = lhi*pow10;
      // Hacker's Delight, Section 2-13, checking overflow.
      // Note that the power-10 is always positive, so the test devolves this:
      if( (lemax/pow10) != lhi ) overflow = true;
      // Note that xlo might be > xmin; e.g. { 101e-49 , 1e-48}.
      long pow10lo = PrettyPrint.pow10i(xlo-xmin);
      lemin = llo*pow10lo;
      if( (lemin/pow10lo) != llo ) overflow = true;
    }

    // Boolean column?
    if (max == 1 && min == 0 && xmin == 0 && !overflow) {
      if(sparse) { // Very sparse?
        return  _naCnt==0
          ? new CX0Chunk(_len, bufS(0))// No NAs, can store as sparse bitvector
          : new CXIChunk(_len, 1,bufS(1)); // have NAs, store as sparse 1byte values
      }
<<<<<<< HEAD

=======
      if(na_sparse) return new CNAXIChunk(_len, 1, bufS(1));
>>>>>>> 4f96ee57
      int bpv = _catCnt +_naCnt > 0 ? 2 : 1;   // Bit-vector
      byte[] cbuf = bufB(bpv);
      return new CBSChunk(cbuf, cbuf[0], cbuf[1]);
    }

    final boolean fpoint = xmin < 0 || min < Long.MIN_VALUE || max > Long.MAX_VALUE;

    if( sparse ) {
      if(fpoint) return new CXDChunk(_len,8,bufD(8));
      int sz = 8;
      if( Short.MIN_VALUE <= min && max <= Short.MAX_VALUE ) sz = 2;
      else if( Integer.MIN_VALUE <= min && max <= Integer.MAX_VALUE ) sz = 4;
      return new CXIChunk(_len,sz,bufS(sz));
    }
    if( na_sparse ) {
      if(fpoint) return new CNAXDChunk(_len,8,bufD(8));
      int sz = 8;
      if( Short.MIN_VALUE <= min && max <= Short.MAX_VALUE ) sz = 2;
      else if( Integer.MIN_VALUE <= min && max <= Integer.MAX_VALUE ) sz = 4;
      return new CNAXIChunk(_len,sz,bufS(sz));      
    }
    // Exponent scaling: replacing numbers like 1.3 with 13e-1.  '13' fits in a
    // byte and we scale the column by 0.1.  A set of numbers like
    // {1.2,23,0.34} then is normalized to always be represented with 2 digits
    // to the right: {1.20,23.00,0.34} and we scale by 100: {120,2300,34}.
    // This set fits in a 2-byte short.

    // We use exponent-scaling for bytes & shorts only; it's uncommon (and not
    // worth it) for larger numbers.  We need to get the exponents to be
    // uniform, so we scale up the largest lmax by the largest scale we need
    // and if that fits in a byte/short - then it's worth compressing.  Other
    // wise we just flip to a float or double representation.
    if( overflow || (fpoint && floatOverflow) || -35 > xmin || xmin > 35 )
      return chunkD();
    final long leRange = leRange(lemin,lemax);
    if( fpoint ) {
      if( (int)lemin == lemin && (int)lemax == lemax ) {
        if(leRange < 255) // Fits in scaled biased byte?
          return new C1SChunk( bufX(lemin,xmin,C1SChunk._OFF,0),lemin,PrettyPrint.pow10(xmin));
        if(leRange < 65535) { // we use signed 2B short, add -32k to the bias!
          long bias = 32767 + lemin;
          return new C2SChunk( bufX(bias,xmin,C2SChunk._OFF,1),bias,PrettyPrint.pow10(xmin));
        }
      }
      if(leRange < 4294967295l) {
        long bias = 2147483647l + lemin;
        return new C4SChunk( bufX(bias,xmin,C4SChunk._OFF,2),bias,PrettyPrint.pow10(xmin));
      }
      return chunkD();
    } // else an integer column

    // Compress column into a byte
    if(xmin == 0 &&  0<=lemin && lemax <= 255 && ((_naCnt + _catCnt)==0) )
      return new C1NChunk( bufX(0,0,C1NChunk._OFF,0));
    if( lemin < Integer.MIN_VALUE ) return new C8Chunk( bufX(0,0,0,3));
    if( leRange < 255 ) {    // Span fits in a byte?
      if(0 <= min && max < 255 ) // Span fits in an unbiased byte?
        return new C1Chunk( bufX(0,0,C1Chunk._OFF,0));
      return new C1SChunk( bufX(lemin,xmin,C1SChunk._OFF,0),lemin,PrettyPrint.pow10i(xmin));
    }

    // Compress column into a short
    if( leRange < 65535 ) {               // Span fits in a biased short?
      if( xmin == 0 && Short.MIN_VALUE < lemin && lemax <= Short.MAX_VALUE ) // Span fits in an unbiased short?
        return new C2Chunk( bufX(0,0,C2Chunk._OFF,1));
      long bias = (lemin-(Short.MIN_VALUE+1));
      return new C2SChunk( bufX(bias,xmin,C2SChunk._OFF,1),bias,PrettyPrint.pow10i(xmin));
    }
    // Compress column into ints
    if( Integer.MIN_VALUE < min && max <= Integer.MAX_VALUE )
      return new C4Chunk( bufX(0,0,0,2));
    return new C8Chunk( bufX(0,0,0,3));
  }

  private static long [] NAS = {C1Chunk._NA,C2Chunk._NA,C4Chunk._NA,C8Chunk._NA};

  // Compute a sparse integer buffer
  private byte[] bufS(final int valsz){
    int log = 0;
    while((1 << log) < valsz)++log;
    assert valsz == 0 || (1 << log) == valsz;
    final int ridsz = _len >= 65535?4:2;
    final int elmsz = ridsz + valsz;
    int off = CXIChunk._OFF;
    byte [] buf = MemoryManager.malloc1(off + _sparseLen *elmsz,true);
    for(int i = 0; i< _sparseLen; i++, off += elmsz ) {
      if(ridsz == 2)
        UnsafeUtils.set2(buf,off,(short)_id[i]);
      else
        UnsafeUtils.set4(buf,off,_id[i]);
      if(valsz == 0){
        assert _xs[i] == 0 && _ls[i] == 1;
        continue;
      }
      assert isNA2(i) || _xs[i] >= 0:"unexpected exponent " + _xs[i]; // assert we have int or NA
      final long lval = isNA2(i) ? NAS[log] : _ls[i]*PrettyPrint.pow10i(_xs[i]);
      switch(valsz){
        case 1:
          buf[off+ridsz] = (byte)lval;
          break;
        case 2:
          short sval = (short)lval;
          UnsafeUtils.set2(buf,off+ridsz,sval);
          break;
        case 4:
          int ival = (int)lval;
          UnsafeUtils.set4(buf, off + ridsz, ival);
          break;
        case 8:
          UnsafeUtils.set8(buf, off + ridsz, lval);
          break;
        default:
          throw H2O.fail();
      }
    }
    assert off==buf.length;
    return buf;
  }

  // Compute a sparse float buffer
  private byte[] bufD(final int valsz){
    int log = 0;
    while((1 << log) < valsz)++log;
    assert (1 << log) == valsz;
    final int ridsz = _len >= 65535?4:2;
    final int elmsz = ridsz + valsz;
    int off = CXDChunk._OFF;
    byte [] buf = MemoryManager.malloc1(off + _sparseLen *elmsz,true);
    for(int i = 0; i< _sparseLen; i++, off += elmsz ) {
      if(ridsz == 2)
        UnsafeUtils.set2(buf,off,(short)_id[i]);
      else
        UnsafeUtils.set4(buf,off,_id[i]);
      final double dval = _ds == null?isNA2(i)?Double.NaN:_ls[i]*PrettyPrint.pow10(_xs[i]):_ds[i];
      switch(valsz){
        case 4:
          UnsafeUtils.set4f(buf, off + ridsz, (float) dval);
          break;
        case 8:
          UnsafeUtils.set8d(buf, off + ridsz, dval);
          break;
        default:
          throw H2O.fail();
      }
    }
    assert off==buf.length;
    return buf;
  }
  // Compute a compressed integer buffer
  private byte[] bufX( long bias, int scale, int off, int log ) {
    byte[] bs = new byte[(_len <<log)+off];
    int j = 0;
    for( int i=0; i< _len; i++ ) {
      long le = -bias;
      if(_id == null || _id.length == 0 || (j < _id.length && _id[j] == i)){
        if( isNA2(j) ) {
          le = NAS[log];
        } else {
          int x = (_xs[j]==Integer.MIN_VALUE+1 ? 0 : _xs[j])-scale;
          le += x >= 0
              ? _ls[j]*PrettyPrint.pow10i( x)
              : _ls[j]/PrettyPrint.pow10i(-x);
        }
        ++j;
      }
      switch( log ) {
      case 0:          bs [i    +off] = (byte)le ; break;
      case 1: UnsafeUtils.set2(bs,(i<<1)+off,  (short)le); break;
      case 2: UnsafeUtils.set4(bs, (i << 2) + off, (int) le); break;
      case 3: UnsafeUtils.set8(bs, (i << 3) + off, le); break;
      default: throw H2O.fail();
      }
    }
    assert j == _sparseLen :"j = " + j + ", _sparseLen = " + _sparseLen;
    return bs;
  }

  // Compute a compressed double buffer
  private Chunk chunkD() {
    HashMap<Long,Byte> hs = new HashMap<>(CUDChunk.MAX_UNIQUES);
    Byte dummy = 0;
    final byte [] bs = MemoryManager.malloc1(_len *8,true);
    int j = 0;
    boolean fitsInUnique = true;
    for(int i = 0; i < _len; ++i){
      double d = 0;
      if(_id == null || _id.length == 0 || (j < _id.length && _id[j] == i)) {
        d = _ds != null?_ds[j]:(isNA2(j)|| isCategorical(j))?Double.NaN:_ls[j]*PrettyPrint.pow10(_xs[j]);
        ++j;
      }
      if (fitsInUnique) {
        if (hs.size() < CUDChunk.MAX_UNIQUES) //still got space
          hs.put(Double.doubleToLongBits(d),dummy); //store doubles as longs to avoid NaN comparison issues during extraction
        else fitsInUnique = (hs.size() == CUDChunk.MAX_UNIQUES) && // full, but might not need more space because of repeats
                            hs.containsKey(Double.doubleToLongBits(d));
      }
      UnsafeUtils.set8d(bs, 8*i, d);
    }
    assert j == _sparseLen :"j = " + j + ", _len = " + _sparseLen;
    if (fitsInUnique && CUDChunk.computeByteSize(hs.size(), len()) < 0.8 * bs.length)
      return new CUDChunk(bs, hs, len());
    else
      return new C8DChunk(bs);
  }

  // Compute a compressed UUID buffer
  private Chunk chunkUUID() {
    final byte [] bs = MemoryManager.malloc1(_len *16,true);
    int j = 0;
    for( int i = 0; i < _len; ++i ) {
      long lo = 0, hi=0;
      if( _id == null || _id.length == 0 || (j < _id.length && _id[j] == i ) ) {
        lo = _ls[j];
        hi = Double.doubleToRawLongBits(_ds[j++]);
        if( _xs != null && _xs[j] == Integer.MAX_VALUE){// NA?
          lo = Long.MIN_VALUE; hi = 0;                  // Canonical NA value
        }
      }
      UnsafeUtils.set8(bs, 16*i  , lo);
      UnsafeUtils.set8(bs, 16 * i + 8, hi);
    }
    assert j == _sparseLen :"j = " + j + ", _sparselen = " + _sparseLen;
    return new C16Chunk(bs);
  }

  // Compute compressed boolean buffer
  private byte[] bufB(int bpv) {
    assert bpv == 1 || bpv == 2 : "Only bit vectors with/without NA are supported";
    final int off = CBSChunk._OFF;
    int clen  = off + CBSChunk.clen(_len, bpv);
    byte bs[] = new byte[clen];
    // Save the gap = number of unfilled bits and bpv value
    bs[0] = (byte) (((_len *bpv)&7)==0 ? 0 : (8-((_len *bpv)&7)));
    bs[1] = (byte) bpv;

    // Dense bitvector
    int  boff = 0;
    byte b    = 0;
    int  idx  = CBSChunk._OFF;
    int j = 0;
    for (int i=0; i< _len; i++) {
      byte val = 0;
      if(_id == null || (j < _id.length && _id[j] == i)) {
        assert bpv == 2 || !isNA2(j);
        val = (byte)(isNA2(j)?CBSChunk._NA:_ls[j]);
        ++j;
      }
      if( bpv==1 )
        b = CBSChunk.write1b(b, val, boff);
      else
        b = CBSChunk.write2b(b, val, boff);
      boff += bpv;
      if (boff>8-bpv) { assert boff == 8; bs[idx] = b; boff = 0; b = 0; idx++; }
    }
    assert j == _sparseLen;
    assert bs[0] == (byte) (boff == 0 ? 0 : 8-boff):"b[0] = " + bs[0] + ", boff = " + boff + ", bpv = " + bpv;
    // Flush last byte
    if (boff>0) bs[idx] = b;
    return bs;
  }

  // Set & At on NewChunks are weird: only used after inflating some other
  // chunk.  At this point the NewChunk is full size, no more appends allowed,
  // and the xs exponent array should be only full of zeros.  Accesses must be
  // in-range and refer to the inflated values of the original Chunk.
  @Override boolean set_impl(int i, long l) {
    if( _ds   != null ) return set_impl(i,(double)l);
    if(_sparseLen != _len){ // sparse?
      int idx = Arrays.binarySearch(_id,0, _sparseLen,i);
      if(idx >= 0)i = idx;
      else cancel_sparse(); // for now don't bother setting the sparse value
    }
    _ls[i]=l; _xs[i]=0;
    _naCnt = -1;
    return true;
  }

  @Override public boolean set_impl(int i, double d) {
    if(_ds == null){
      assert _sparseLen == 0 || _ls != null;
      switch_to_doubles();
    }
    if(_sparseLen != _len){ // sparse?
      int idx = Arrays.binarySearch(_id,0, _sparseLen,i);
      if(idx >= 0)i = idx;
      else cancel_sparse(); // for now don't bother setting the sparse value
    }
    assert i < _sparseLen;
    _ds[i] = d;
    _naCnt = -1;
    return true;
  }
  @Override boolean set_impl(int i, float f) {  return set_impl(i,(double)f); }

  @Override boolean set_impl(int i, String str) {
    if(_is == null && _len > 0) {
      assert _sparseLen == 0;
      alloc_str_indices(_len);
      Arrays.fill(_is,-1);
    }
    if(_sparseLen != _len){ // sparse?
      int idx = Arrays.binarySearch(_id,0, _sparseLen,i);
      if(idx >= 0)i = idx;
      else cancel_sparse(); // for now don't bother setting the sparse value
    }
    _is[i] = _sslen;
    append_ss(str);
    return true;
  }

  protected final boolean setNA_impl2(int i) {
    if( isNA2(i) ) return true;
    if( _ls != null ) { _ls[i] = Long.MAX_VALUE; _xs[i] = Integer.MIN_VALUE; }
    if( _ds != null ) { _ds[i] = Double.NaN; }
    _naCnt = -1;
    return true;
  }
  @Override boolean setNA_impl(int i) {
    if( isNA_impl(i) ) return true;
    if(_sparseLen != _len){
      int idx = Arrays.binarySearch(_id,0, _sparseLen,i);
      if(idx >= 0) i = idx;
      else cancel_sparse(); // todo - do not necessarily cancel sparse here
    }
    return setNA_impl2(i);
  }
  
  protected final long at8_impl2(int i) {
    if(isNA2(i))throw new RuntimeException("Attempting to access NA as integer value.");
    if( _ls == null ) return (long)_ds[i];
    return _ls[i]*PrettyPrint.pow10i(_xs[i]);
  }
  
  @Override public long at8_impl( int i ) {
    if( _len != _sparseLen) {
      int idx = Arrays.binarySearch(_id,0, _sparseLen,i);
      if(idx >= 0) i = idx;
      else {
        if (_sparseNA) throw new RuntimeException("Attempting to access NA as integer value.");
        return 0;
      }
    }
    return at8_impl2(i);
  }
  @Override public double atd_impl( int i ) {
    if( _len != _sparseLen) {
      int idx = Arrays.binarySearch(_id,0, _sparseLen,i);
      if(idx >= 0) i = idx;
      else return sparseNA() ? Double.NaN : 0;
    }
    if (isNA2(i)) return Double.NaN;
    // if exponent is Integer.MIN_VALUE (for missing value) or >=0, then go the integer path (at8_impl)
    // negative exponents need to be handled right here
    if( _ds == null ) return _xs[i] >= 0 ? at8_impl2(i) : _ls[i]*Math.pow(10,_xs[i]);
    assert _xs==null; 
    return _ds[i];
  }
  @Override protected long at16l_impl(int idx) {
    if(_ls[idx] == C16Chunk._LO_NA) throw new RuntimeException("Attempting to access NA as integer value.");
    return _ls[idx];
  }
  @Override protected long at16h_impl(int idx) {
    long hi = Double.doubleToRawLongBits(_ds[idx]);
    if(hi == C16Chunk._HI_NA) throw new RuntimeException("Attempting to access NA as integer value.");
    return hi;
  }
  @Override public boolean isNA_impl( int i ) {
    if (_len != _sparseLen) {
      int idx = Arrays.binarySearch(_id, 0, _sparseLen, i);
      if (idx >= 0) i = idx;
      else return sparseNA();
    }
    return !sparseNA() && isNA2(i);
  }
  @Override public BufferedString atStr_impl( BufferedString bStr, int i ) {
<<<<<<< HEAD
    if( sparseLen() != _len ) {
      int idx = Arrays.binarySearch(_id,0,sparseLen(),i);
=======
    if( _sparseLen != _len ) {
      int idx = Arrays.binarySearch(_id,0, _sparseLen,i);
>>>>>>> 4f96ee57
      if(idx >= 0) i = idx;
      else return null;
    }

    if( _is[i] == CStrChunk.NA ) return null;

    int len = 0;
    while( _ss[_is[i] + len] != 0 ) len++;
    return bStr.set(_ss, _is[i], len);
  }
  @Override public NewChunk read_impl(AutoBuffer bb) { throw H2O.fail(); }
  @Override public AutoBuffer write_impl(AutoBuffer bb) { throw H2O.fail(); }
  @Override public NewChunk inflate_impl(NewChunk nc) { throw H2O.fail(); }
  @Override public String toString() { return "NewChunk._sparseLen="+ _sparseLen; }

  // We have to explicitly override cidx implementation since we hide _cidx field with new version
  @Override
  public int cidx() {
    return _cidx;
  }
}<|MERGE_RESOLUTION|>--- conflicted
+++ resolved
@@ -9,15 +9,10 @@
 import water.util.PrettyPrint;
 import water.util.UnsafeUtils;
 
-<<<<<<< HEAD
-import java.util.*;
-import com.google.common.base.Charsets;
-=======
 import java.util.Arrays;
 import java.util.HashMap;
 import java.util.Iterator;
 import java.util.NoSuchElementException;
->>>>>>> 4f96ee57
 
 // An uncompressed chunk of data, supporting an append operation
 public class NewChunk extends Chunk {
@@ -65,10 +60,6 @@
   private int _naCnt=-1;                // Count of NA's   appended
   protected int naCnt() { return _naCnt; }               // Count of NA's   appended
   private int _catCnt;                  // Count of Categorical's appended
-<<<<<<< HEAD
-  protected int catCnt() { return _catCnt; }                 // Count of Categorical's appended
-=======
->>>>>>> 4f96ee57
   private int _strCnt;                  // Count of string's appended
   private int _nzCnt;                   // Count of non-zero's appended
   private int _uuidCnt;                 // Count of UUIDs
@@ -125,29 +116,9 @@
     return this;
   }
 
-<<<<<<< HEAD
-  public void set_vec(Vec vec) { _vec = vec; }
-
-  public NewChunk convertCategorical2Str(BufferedString[] cmap) {
-    NewChunk strChunk = new NewChunk(_vec, _cidx);
-    int j = 0, l = _len;
-    for( int i = 0; i < l; ++i ) {
-      if( _id != null && _id.length > 0 && (j < _id.length && _id[j] == i ) ) // Sparse storage
-        // adjust for categorical ids using 1-based indexing
-        strChunk.addStr(cmap[(int) _ls[j++] - 1]);
-      else if (_xs[i] != Integer.MIN_VALUE) // Categorical value isn't NA
-        strChunk.addStr(cmap[(int) _ls[i] - 1]);
-      else
-        strChunk.addNA();
-    }
-    if (_id != null)
-      assert j == sparseLen() :"j = " + j + ", sparseLen = " + sparseLen();
-    return strChunk;
-=======
   public void setDoubles(double[] ds) {
     _ds = ds;
     _sparseLen = _len = ds.length;
->>>>>>> 4f96ee57
   }
 
   public void set_vec(Vec vec) { _vec = vec; }
@@ -226,11 +197,7 @@
         }
       } else {
         if( _ls != null && _ls.length > 0) // Longs and categoricals?
-<<<<<<< HEAD
-          for( int i=0; i< sparseLen(); i++ )
-=======
           for(int i = 0; i< _sparseLen; i++ )
->>>>>>> 4f96ee57
             if( isNA2(i) ) nas++;
             else {
               if( isCategorical2(i)   ) es++;
@@ -241,25 +208,16 @@
             if( isNA2(i) ) nas++;
             else ss++;
       }
-<<<<<<< HEAD
-=======
       if (_sparseNA) nas += (_len - _sparseLen);
->>>>>>> 4f96ee57
       _nzCnt=nzs;  _catCnt =es;  _naCnt=nas; _strCnt = ss;
     }
     // Now run heuristic for type
     if(_naCnt == _len)          // All NAs ==> NA Chunk
       return Vec.T_BAD;
     if(_strCnt > 0)
-<<<<<<< HEAD
-      return AppendableVec.STRING;
-    if(_catCnt > 0 && _catCnt + _naCnt == _len)
-      return AppendableVec.CATEGORICAL; // All are Strings+NAs ==> Categorical Chunk
-=======
       return Vec.T_STR;
     if(_catCnt > 0 && _catCnt + _naCnt == _len)
       return Vec.T_CAT; // All are Strings+NAs ==> Categorical Chunk
->>>>>>> 4f96ee57
     // UUIDs?
     if( _uuidCnt > 0 ) return Vec.T_UUID;
     // Larger of time & numbers
@@ -278,11 +236,7 @@
   }
   protected final boolean isCategorical(int idx) {
     if(_id == null)return isCategorical2(idx);
-<<<<<<< HEAD
-    int j = Arrays.binarySearch(_id,0, sparseLen(),idx);
-=======
     int j = Arrays.binarySearch(_id,0, _sparseLen,idx);
->>>>>>> 4f96ee57
     return j>=0 && isCategorical2(j);
   }
 
@@ -367,15 +321,9 @@
         return;
       }
       if (str != null) {
-<<<<<<< HEAD
-        if(_id != null)_id[sparseLen()] = _len;
-        _is[sparseLen()] = _sslen;
-        set_sparseLen(sparseLen() + 1);
-=======
         if(_id != null)_id[_sparseLen] = _len;
         _is[_sparseLen] = _sslen;
         set_sparseLen(_sparseLen + 1);
->>>>>>> 4f96ee57
         if (str instanceof BufferedString)
           append_ss((BufferedString) str);
         else // this spares some callers from an unneeded conversion to BufferedString first
@@ -392,20 +340,12 @@
   // TODO: FIX isAllASCII test to actually inspect string contents
   public void addStr(Chunk c, long row) {
     if( c.isNA_abs(row) ) addNA();
-<<<<<<< HEAD
-    else addStr(c.atStr_abs(new BufferedString(), row));
-=======
     else { addStr(c.atStr_abs(new BufferedString(), row)); _isAllASCII &= ((CStrChunk)c)._isAllASCII; }
->>>>>>> 4f96ee57
   }
 
   public void addStr(Chunk c, int row) {
     if( c.isNA(row) ) addNA();
-<<<<<<< HEAD
-    else addStr(c.atStr(new BufferedString(), row));
-=======
     else { addStr(c.atStr(new BufferedString(), row)); _isAllASCII &= ((CStrChunk)c)._isAllASCII; }
->>>>>>> 4f96ee57
   }
 
   // Append a UUID, stored in _ls & _ds
@@ -650,13 +590,8 @@
 
   protected void switch_to_doubles(){
     assert _ds == null;
-<<<<<<< HEAD
-    double [] ds = MemoryManager.malloc8d(sparseLen());
-    for(int i = 0; i < sparseLen(); ++i)
-=======
     double [] ds = MemoryManager.malloc8d(_sparseLen);
     for(int i = 0; i < _sparseLen; ++i)
->>>>>>> 4f96ee57
       if(isNA2(i) || isCategorical2(i)) ds[i] = Double.NaN;
       else  ds[i] = _ls[i]*PrettyPrint.pow10(_xs[i]);
     _ls = null;
@@ -849,13 +784,8 @@
     if( mode==Vec.T_STR )
       return new CStrChunk(_sslen, _ss, _sparseLen, _len, _is, _isAllASCII);
     boolean rerun=false;
-<<<<<<< HEAD
-    if(mode == AppendableVec.CATEGORICAL){
-      for( int i=0; i< sparseLen(); i++ )
-=======
     if(mode == Vec.T_CAT) {
       for(int i = 0; i< _sparseLen; i++ )
->>>>>>> 4f96ee57
         if(isCategorical2(i))
           _xs[i] = 0;
         else if(!isNA2(i)){
@@ -863,23 +793,15 @@
           ++_naCnt;
         }
         // Smack any mismatched string/numbers
-<<<<<<< HEAD
-    } else if(mode == AppendableVec.NUMBER){
-      for( int i=0; i< sparseLen(); i++ )
-=======
     } else if( mode == Vec.T_NUM ) {
       for(int i = 0; i< _sparseLen; i++ )
->>>>>>> 4f96ee57
         if(isCategorical2(i)) {
           setNA_impl2(i);
           rerun = true;
         }
     }
     if( rerun ) { _naCnt = -1;  type(); } // Re-run rollups after dropping all numbers/categoricals
-<<<<<<< HEAD
-=======
-
->>>>>>> 4f96ee57
+
     boolean sparse = false;
     boolean na_sparse = false;
     // sparse? treat as sparse iff fraction of noncompressed elements is less than 1/MIN_SPARSE_RATIO
@@ -1009,11 +931,7 @@
           ? new CX0Chunk(_len, bufS(0))// No NAs, can store as sparse bitvector
           : new CXIChunk(_len, 1,bufS(1)); // have NAs, store as sparse 1byte values
       }
-<<<<<<< HEAD
-
-=======
       if(na_sparse) return new CNAXIChunk(_len, 1, bufS(1));
->>>>>>> 4f96ee57
       int bpv = _catCnt +_naCnt > 0 ? 2 : 1;   // Bit-vector
       byte[] cbuf = bufB(bpv);
       return new CBSChunk(cbuf, cbuf[0], cbuf[1]);
@@ -1389,13 +1307,8 @@
     return !sparseNA() && isNA2(i);
   }
   @Override public BufferedString atStr_impl( BufferedString bStr, int i ) {
-<<<<<<< HEAD
-    if( sparseLen() != _len ) {
-      int idx = Arrays.binarySearch(_id,0,sparseLen(),i);
-=======
     if( _sparseLen != _len ) {
       int idx = Arrays.binarySearch(_id,0, _sparseLen,i);
->>>>>>> 4f96ee57
       if(idx >= 0) i = idx;
       else return null;
     }
