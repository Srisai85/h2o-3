from __future__ import print_function
from __future__ import absolute_import
import warnings

warnings.simplefilter('always', DeprecationWarning)
import os, sys
import os.path
from future.standard_library import install_aliases
from past.builtins import basestring
try:
  install_aliases()
except AttributeError:
  if os.path.exists(os.path.join(sys.path[0], "test.py")):
    print("File named `test` is conflicting with python module `test` used by the future library.")

import re
from six import PY3
from .utils.shared_utils import _quoted, _is_list_of_lists, _gen_header, _py_tmp_key, quote, urlopen
from .connection import H2OConnection
from .expr import ExprNode
from .job import H2OJob
from .frame import H2OFrame
from .estimators.estimator_base import H2OEstimator
from .estimators.deeplearning import H2OAutoEncoderEstimator
from .estimators.deeplearning import H2ODeepLearningEstimator
from .estimators.gbm import H2OGradientBoostingEstimator
from .estimators.glm import H2OGeneralizedLinearEstimator
from .estimators.glrm import H2OGeneralizedLowRankEstimator
from .estimators.kmeans import H2OKMeansEstimator
from .estimators.naive_bayes import H2ONaiveBayesEstimator
from .estimators.random_forest import H2ORandomForestEstimator
from .transforms.decomposition import H2OPCA
from .transforms.decomposition import H2OSVD


def lazy_import(path):
  """Import a single file or collection of files.

  Parameters
  ----------
    path : str
      A path to a data file (remote or local).
  """
  return [_import(p)[0] for p in path] if isinstance(path, (list, tuple)) else _import(path)


def _import(path):
  j = H2OConnection.get_json(url_suffix="ImportFiles", path=path)
  if j['fails']: raise ValueError("ImportFiles of " + path + " failed on " + str(j['fails']))
  return j['destination_frames']


def upload_file(path, destination_frame="", header=(-1,0,1), sep="", col_names=None, col_types=None, na_strings=None):
  """Upload a dataset at the path given from the local machine to the H2O cluster.

  Parameters
  ----------
    path : str
      A path specifying the location of the data to upload.

    destination_frame : str, optional
      The unique hex key assigned to the imported file. If none is given, a key will
      automatically be generated.

    header : int, optional
      -1 means the first line is data, 0 means guess, 1 means first line is header.

    sep : str, optional
      The field separator character. Values on each line of the file are separated by
      this character. If sep = "", the parser will automatically detect the separator.

    col_names : list, optional
      A list of column names for the file.

    col_types : list or dict, optional
      A list of types or a dictionary of column names to types to specify whether columns
      should be forced to a certain type upon import parsing. If a list, the types for
      elements that are None will be guessed. The possible types a column may have are
      "unknown" - this will force the column to be parsed as all NA
      "uuid"    - the values in the column must be true UUID or will be parsed as NA
      "string"  - force the column to be parsed as a string
      "numeric" - force the column to be parsed as numeric. H2O will handle the
      compression of the numeric data in the optimal manner.
      "enum"    - force the column to be parsed as a categorical column.
      "time"    - force the column to be parsed as a time column. H2O will attempt to
      parse the following list of date time formats
      date      - "yyyy-MM-dd", "yyyy MM dd", "dd-MMM-yy", "dd MMM yy"
      time      - "HH:mm:ss", "HH:mm:ss:SSS", "HH:mm:ss:SSSnnnnnn", "HH.mm.ss" "HH.mm.ss.SSS",
      "HH.mm.ss.SSSnnnnnn"
      Times can also contain "AM" or "PM".

    na_strings : list or dict, optional
      A list of strings, or a list of lists of strings (one list per column), or a
      dictionary of column names to strings which are to be interpreted as missing values.

  Returns
  -------
    A new H2OFrame instance.

  Examples
  --------
    >>> import h2o as ml
    >>> ml.upload_file(path="/path/to/local/data", destination_frame="my_local_data")
    ...
  """
  return H2OFrame()._upload_parse(path, destination_frame, header, sep, col_names, col_types, na_strings)


def import_file(path=None, destination_frame="", parse=True, header=(-1, 0, 1), sep="",
                col_names=None, col_types=None, na_strings=None):
    """Have H2O import a dataset into memory. The path to the data must be a valid path for
    each node in the H2O cluster. If some node in the H2O cluster cannot see the file, then
    an exception will be thrown by the H2O cluster.

    Parameters
    ----------
      path : str
        A path specifying the location of the data to import.

      destination_frame : str, optional
        The unique hex key assigned to the imported file. If none is given, a key will
        automatically be generated.

      parse : bool, optional
        A logical value indicating whether the file should be parsed after import.

      header : int, optional
        -1 means the first line is data, 0 means guess, 1 means first line is header.

      sep : str, optional
        The field separator character. Values on each line of the file are separated by this
        character. If sep = "", the parser will automatically detect the separator.

      col_names : list, optional
        A list of column names for the file.

      col_types : list or dict, optional
        A list of types or a dictionary of column names to types to specify whether columns
        should be forced to a certain type upon import parsing. If a list, the types for
        elements that are None will be guessed. The possible types a column may have are:
        "unknown" - this will force the column to be parsed as all NA
        "uuid"    - the values in the column must be true UUID or will be parsed as NA
        "string"  - force the column to be parsed as a string
        "numeric" - force the column to be parsed as numeric. H2O will handle the
        compression of the numeric data in the optimal manner.
        "enum"    - force the column to be parsed as a categorical column.
        "time"    - force the column to be parsed as a time column. H2O will attempt to
        parse the following list of date time formats
        date - "yyyy-MM-dd", "yyyy MM dd", "dd-MMM-yy", "dd MMM yy"
        time - "HH:mm:ss", "HH:mm:ss:SSS", "HH:mm:ss:SSSnnnnnn", "HH.mm.ss" "HH.mm.ss.SSS",
        "HH.mm.ss.SSSnnnnnn"
        Times can also contain "AM" or "PM".

      na_strings : list or dict, optional
        A list of strings, or a list of lists of strings (one list per column), or a
        dictionary of column names to strings which are to be interpreted as missing values.

    Returns
    -------
      A new H2OFrame instance.
    """
    if not parse:
      return lazy_import(path)

    return H2OFrame()._import_parse(path, destination_frame, header, sep, col_names,
                                    col_types, na_strings)


def parse_setup(raw_frames, destination_frame="", header=(-1,0,1), separator="", column_names=None, column_types=None, na_strings=None):
  """During parse setup, the H2O cluster will make several guesses about the attributes of
  the data. This method allows a user to perform corrective measures by updating the
  returning dictionary from this method. This dictionary is then fed into `parse_raw` to
  produce the H2OFrame instance.

  Parameters
  ----------
    raw_frames : H2OFrame
      A collection of imported file frames

    destination_frame : str, optional
      The unique hex key assigned to the imported file. If none is given, a key will
      automatically be generated.

    parse : bool, optional
      A logical value indicating whether the file should be parsed after import.

    header : int, optional
      -1 means the first line is data, 0 means guess, 1 means first line is header.

    sep : str, optional
      The field separator character. Values on each line of the file are separated by this
       character. If sep = "", the parser will automatically detect the separator.

    col_names : list, optional
      A list of column names for the file.

    col_types : list or dict, optional
        A list of types or a dictionary of column names to types to specify whether columns
        should be forced to a certain type upon import parsing. If a list, the types for
        elements that are None will be guessed. The possible types a column may have are:
        "unknown" - this will force the column to be parsed as all NA
        "uuid"    - the values in the column must be true UUID or will be parsed as NA
        "string"  - force the column to be parsed as a string
        "numeric" - force the column to be parsed as numeric. H2O will handle the
        compression of the numeric data in the optimal manner.
        "enum"    - force the column to be parsed as a categorical column.
        "time"    - force the column to be parsed as a time column. H2O will attempt to
        parse the following list of date time formats
        date - "yyyy-MM-dd", "yyyy MM dd", "dd-MMM-yy", "dd MMM yy"
        time - "HH:mm:ss", "HH:mm:ss:SSS", "HH:mm:ss:SSSnnnnnn", "HH.mm.ss" "HH.mm.ss.SSS",
        "HH.mm.ss.SSSnnnnnn"
        Times can also contain "AM" or "PM".

    na_strings : list or dict, optional
      A list of strings, or a list of lists of strings (one list per column), or a
      dictionary of column names to strings which are to be interpreted as missing values.

  Returns
  -------
    A dictionary is returned containing all of the guesses made by the H2O back end.
  """

  # The H2O backend only accepts things that are quoted
  if isinstance(raw_frames, basestring): raw_frames = [raw_frames]

  # temporary dictionary just to pass the following information to the parser: header, separator
  kwargs = {}
  # set header
  if header != (-1,0,1):
    if header not in (-1, 0, 1): raise ValueError("header should be -1, 0, or 1")
    kwargs["check_header"] = header

  # set separator
  if separator:
    if not isinstance(separator, basestring) or len(separator) != 1: raise ValueError("separator should be a single character string")
    kwargs["separator"] = ord(separator)

  j = H2OConnection.post_json(url_suffix="ParseSetup", source_frames=[_quoted(id) for id in raw_frames], **kwargs)

  if destination_frame: j["destination_frame"] = destination_frame.replace("%",".").replace("&",".") # TODO: really should be url encoding...
  if column_names is not None:
    if not isinstance(column_names, list): raise ValueError("col_names should be a list")
    if len(column_names) != len(j["column_types"]): raise ValueError("length of col_names should be equal to the number of columns")
    j["column_names"] = column_names
  if column_types is not None:
    if isinstance(column_types, dict):
      #overwrite dictionary to ordered list of column types. if user didn't specify column type for all names, use type provided by backend
      if j["column_names"] is None:  # no colnames discovered! (C1, C2, ...)
        j["column_names"] = _gen_header(j["number_columns"])
      if not set(column_types.keys()).issubset(set(j["column_names"])): raise ValueError("names specified in col_types is not a subset of the column names")
      idx = 0
      column_types_list = []
      for name in j["column_names"]:
        if name in column_types:
          column_types_list.append(column_types[name])
        else:
          column_types_list.append(j["column_types"][idx])
        idx += 1
      column_types = column_types_list
    elif isinstance(column_types, list):
      if len(column_types) != len(j["column_types"]): raise ValueError("length of col_types should be equal to the number of columns")
      column_types = [column_types[i] if column_types[i] else j["column_types"][i] for i in range(len(column_types))]
    else:  # not dictionary or list
      raise ValueError("col_types should be a list of types or a dictionary of column names to types")
    j["column_types"] = column_types
  if na_strings is not None:
    if isinstance(na_strings, dict):
      #overwrite dictionary to ordered list of lists of na_strings
      if not j["column_names"]: raise ValueError("column names should be specified")
      if not set(na_strings.keys()).issubset(set(j["column_names"])): raise ValueError("names specified in na_strings is not a subset of the column names")
      j["na_strings"] = [[] for _ in range(len(j["column_names"]))]
      for name, na in na_strings.items():
        idx = j["column_names"].index(name)
        if isinstance(na, basestring): na = [na]
        for n in na: j["na_strings"][idx].append(_quoted(n))
    elif _is_list_of_lists(na_strings):
      if len(na_strings) != len(j["column_types"]): raise ValueError("length of na_strings should be equal to the number of columns")
      j["na_strings"] = [[_quoted(na) for na in col] if col is not None else [] for col in na_strings]
    elif isinstance(na_strings, list):
      j["na_strings"] = [[_quoted(na) for na in na_strings]] * len(j["column_types"])
    else:  # not a dictionary or list
      raise ValueError("na_strings should be a list, a list of lists (one list per column), or a dictionary of column "
                       "names to strings which are to be interpreted as missing values")

  #quote column names and column types also when not specified by user
  if j["column_names"]: j["column_names"] = list(map(_quoted, j["column_names"]))
  j["column_types"] = list(map(_quoted, j["column_types"]))
  return j


def parse_raw(setup, id=None, first_line_is_header=(-1,0,1)):
  """Used in conjunction with lazy_import and parse_setup in order to make alterations
  before parsing.

  Parameters
  ----------
    setup : dict
      Result of h2o.parse_setup

    id : str, optional
      An id for the frame.

    first_line_is_header : int, optional
      -1,0,1 if the first line is to be used as the header

  Returns
  -------
    H2OFrame
  """
  if id: setup["destination_frame"] = _quoted(id).replace("%",".").replace("&",".")
  if first_line_is_header != (-1,0,1):
    if first_line_is_header not in (-1, 0, 1): raise ValueError("first_line_is_header should be -1, 0, or 1")
    setup["check_header"] = first_line_is_header
  fr = H2OFrame()
  fr._parse_raw(setup)
  return fr


def assign(data,xid):
  if data.frame_id == xid: ValueError("Desination key must differ input frame")
  data._ex = ExprNode("assign",xid,data)._eval_driver(False)
  data._ex._cache._id = xid
  data._ex._children = None
  return data


def get_model(model_id):
  """Return the specified model

  Parameters
  ----------
    model_id : str
      The model identification in h2o

  Returns
  -------
    Subclass of H2OEstimator
  """
  model_json = H2OConnection.get_json("Models/"+model_id)["models"][0]
  algo = model_json["algo"]
  if   algo == "svd":          m = H2OSVD()
  elif algo == "pca":          m = H2OPCA()
  elif algo == "drf":          m = H2ORandomForestEstimator()
  elif algo == "naivebayes":   m = H2ONaiveBayesEstimator()
  elif algo == "kmeans":       m = H2OKMeansEstimator()
  elif algo == "glrm":         m = H2OGeneralizedLowRankEstimator()
  elif algo == "glm":          m = H2OGeneralizedLinearEstimator()
  elif algo == "gbm":          m = H2OGradientBoostingEstimator()
  elif algo == "deeplearning" and model_json["output"]["model_category"]=="AutoEncoder": m = H2OAutoEncoderEstimator()
  elif algo == "deeplearning":  m = H2ODeepLearningEstimator()
  else:
    raise ValueError("Unknown algo type: " + algo)
  m._resolve_model(model_id, model_json)
  return m


def get_frame(frame_id):
  """Obtain a handle to the frame in H2O with the frame_id key.

  Returns
  -------
    H2OFrame
  """
  return H2OFrame.get_frame(frame_id)


def ou():
  """Where is my baguette!?

  Returns
  -------
    The name of the baguette. oh uhr uhr huhr
  """
  from inspect import stack

  return stack()[2][1]


def no_progress():
  """Disable the progress bar from flushing to stdout. The completed progress bar is
  printed when a job is complete so as to demarcate a log file.
  """
  H2OJob.__PROGRESS_BAR__ = False


def show_progress():
  """Enable the progress bar. (Progress bar is enabled by default)."""
  H2OJob.__PROGRESS_BAR__ = True


def log_and_echo(message):
  """Log a message on the server-side logs
  This is helpful when running several pieces of work one after the other on a single H2O
  cluster and you want to make a notation in the H2O server side log where one piece of
  work ends and the next piece of work begins.

  Sends a message to H2O for logging. Generally used for debugging purposes.

  Parameters
  ----------
    message : str
      A character string with the message to write to the log.

  """
  if message is None: message = ""
  H2OConnection.post_json("LogAndEcho", message=message)


def remove(x):
  """Remove object(s) from H2O.

  Parameters
  ----------
    x : H2OFrame, H2OEstimator, or basestring, or a list/tuple of those things.
      The object(s) or unique id(s) pointing to the object(s) to be removed.
  """
  if not isinstance(x, (list, tuple)): x = (x,)
  for xi in x:
    if xi is None:
      raise ValueError("h2o.remove with no object is not supported, for your protection")
    if isinstance(xi, H2OFrame):
      xi_id = xi._ex._cache._id      # String or None
      if xi_id is None: return       # Lazy frame, never evaluated, nothing in cluster
      rapids("(rm {})".format(xi_id))
      xi._ex = None
    elif isinstance(xi, H2OEstimator):
      H2OConnection.delete("DKV/"+xi.model_id)
      xi._id = None
    elif isinstance(xi, basestring):
      # string may be a Frame key name part of a rapids session... need to call rm thru rapids here
      try:
        rapids("(rm {})".format(xi))
      except:
        H2OConnection.delete("DKV/"+xi)
    else:
      raise ValueError('input to h2o.remove must one of: H2OFrame, H2OEstimator, or basestring')


def remove_all():
  """Remove all objects from H2O."""
  H2OConnection.delete("DKV")


def rapids(expr):
  """Execute a Rapids expression.

  Parameters
  ----------
  expr : str
    The rapids expression (ascii string).

  Returns
  -------
    The JSON response (as a python dictionary) of the Rapids execution
  """
  return ExprNode.rapids(expr)


def ls():
  """List Keys on an H2O Cluster

  Returns
  -------
    A list of keys in the current H2O instance.
  """
  return H2OFrame._expr(expr=ExprNode("ls")).as_data_frame(use_pandas=True)


def frame(frame_id, exclude=""):
  """Retrieve metadata for an id that points to a Frame.

  Parameters
  ----------
  frame_id : str
    A pointer to a Frame in H2O.

  Returns
  -------
    Python dict containing the frame meta-information
  """
  return H2OConnection.get_json("Frames/" + frame_id + exclude)


def frames():
  """Retrieve all the Frames.

  Returns
  -------
    Meta information on the frames
  """
  return H2OConnection.get_json("Frames")


def download_pojo(model,path="", get_jar=True):
  """Download the POJO for this model to the directory specified by path (no trailing
  slash!). If path is "", then dump to screen.

  Parameters
  ----------
    model : H2OModel
      Retrieve this model's scoring POJO.

    path : str
      An absolute path to the directory where POJO should be saved.

    get_jar : bool
      Retrieve the h2o-genmodel.jar also.
  """
  java = H2OConnection.get( "Models.java/"+model.model_id )

  # HACK: munge model._id so that it conforms to Java class name. For example, change K-means to K_means.
  # TODO: clients should extract Java class name from header.
  regex = re.compile("[+\\-* !@#$%^&()={}\\[\\]|;:'\"<>,.?/]")
  pojoname = regex.sub("_",model.model_id)

  filepath = path + "/" + pojoname + ".java"
  print("Filepath: {}".format(filepath))
  if path == "": print(java.text)
  else:
    with open(filepath, 'wb') as f:
      f.write(java.text.encode("utf-8"))
  if get_jar and path!="":
    url = H2OConnection.make_url("h2o-genmodel.jar")
    filename = path + "/" + "h2o-genmodel.jar"
    response = urlopen()(url)
    with open(filename, "wb") as f:
      f.write(response.read())


def download_csv(data, filename):
  """Download an H2O data set to a CSV file on the local disk.

  Warning: Files located on the H2O server may be very large! Make sure you have enough
  hard drive space to accommodate the entire file.

  Parameters
  ----------
    data : H2OFrame
      An H2OFrame object to be downloaded.

    filename : str
      A string indicating the name that the CSV file should be should be saved to.
  """
  if not isinstance(data, H2OFrame):
    raise ValueError
  url = H2OConnection.make_url("DownloadDataset",3) + "?frame_id={}&hex_string=false".format(data.frame_id)
  with open(filename, 'wb') as f:
    f.write(urlopen()(url).read())


def download_all_logs(dirname=".", filename=None):
  """Download H2O Log Files to Disk

  Parameters
  ----------
    dirname : str, optional
      A character string indicating the directory that the log file should be saved in.

    filename : str, optional
      A string indicating the name that the CSV file should be

  Returns
  -------
    Path of logs written.
  """
  url = 'http://{}:{}/Logs/download'.format(H2OConnection.ip(),H2OConnection.port())
  opener = urlopen()
  response = opener(url)

  if not os.path.exists(dirname): os.mkdir(dirname)
  if filename == None:
    if PY3: headers = [h[1] for h in response.headers._headers]
    else:   headers = response.headers.headers
    for h in headers:
      if 'filename=' in h:
        filename = h.split("filename=")[1].strip()
        break
  path = os.path.join(dirname,filename)
  response = opener(url).read()

  print("Writing H2O logs to " + path)
  with open(path, 'wb') as f: f.write(response)
  return path


def save_model(model, path="", force=False):
  """Save an H2O Model Object to Disk.

  Parameters
  ----------
    model :  H2OModel
      The model object to save.

    path : str
      A path to save the model at (hdfs, s3, local)

    force : bool
      Overwrite destination directory in case it exists or throw exception if set to false.

  Returns
  -------
    The path of the saved model (string)
  """
  path=os.path.join(os.getcwd() if path=="" else path,model.model_id)
  return H2OConnection.get_json("Models.bin/"+model.model_id,dir=path,force=force,_rest_version=99)["dir"]


def load_model(path):
  """
  Load a saved H2O model from disk.

  Parameters
  ----------
  path : str
    The full path of the H2O Model to be imported.

  Returns
  -------
    H2OEstimator object

  Examples
  --------
    >>> path = h2o.save_mode(my_model,dir=my_path)
    >>> h2o.load_model(path)
  """
  res = H2OConnection.post_json("Models.bin/",dir=path,_rest_version=99)
  return get_model(res['models'][0]['model_id']['name'])


def cluster_status():
  """This is possibly confusing because this can come back without warning,
  but if a user tries to do any remoteSend, they will get a "cloud sick warning"
  Retrieve information on the status of the cluster running H2O.
  """
  cluster_json = H2OConnection.get_json("Cloud?skip_ticks=true")

  print("Version: {0}".format(cluster_json['version']))
  print("Cloud name: {0}".format(cluster_json['cloud_name']))
  print("Cloud size: {0}".format(cluster_json['cloud_size']))
  if cluster_json['locked']: print("Cloud is locked\n")
  else: print("Accepting new members\n")
  if cluster_json['nodes'] == None or len(cluster_json['nodes']) == 0:
    print("No nodes found")
    return

  status = []
  for node in cluster_json['nodes']:
    for k, v in zip(node.keys(),node.values()):
      if k in ["h2o", "healthy", "last_ping", "num_cpus", "sys_load", 
               "mem_value_size", "free_mem", "pojo_mem", "swap_mem",
               "free_disk", "max_disk", "pid", "num_keys", "tcps_active",
               "open_fds", "rpcs_active"]: status.append(k+": {0}".format(v))
    print(', '.join(status))
    print()


def init(ip="localhost", port=54321, start_h2o=True, enable_assertions=True,
         license=None, nthreads=-1, max_mem_size=None, min_mem_size=None, ice_root=None, 
         strict_version_check=True, proxy=None, https=False, insecure=False, username=None,
         password=None, force_connect=False, max_mem_size_GB=None, min_mem_size_GB=None, proxies=None, size=None):
  """Initiate an H2O connection to the specified ip and port.

  Parameters
  ----------
  ip : str
    A string representing the hostname or IP address of the server where H2O is running.
  port : int
    A port, default is 54321
  start_h2o : bool
    A boolean dictating whether this module should start the H2O jvm. An attempt is made
    anyways if _connect fails.
  enable_assertions : bool
    If start_h2o, pass `-ea` as a VM option.
  license : str
    If not None, is a path to a license file.
  nthreads : int
    Number of threads in the thread pool. This relates very closely to the number of CPUs used. 
    -1 means use all CPUs on the host. A positive integer specifies the number of CPUs directly. 
    This value is only used when Python starts H2O.
  max_mem_size : int
    Maximum heap size (jvm option Xmx) in gigabytes.
  min_mem_size : int
    Minimum heap size (jvm option Xms) in gigabytes.
  ice_root : str
    A temporary directory (default location is determined by tempfile.mkdtemp()) to hold
    H2O log files.
  strict_version_check : bool 
    Setting this to False is unsupported and should only be done when advised by technical support.
  proxy : dict
    A dictionary with keys 'ftp', 'http', 'https' and values that correspond to a proxy path.
  https : bool
    Set this to True to use https instead of http.
  insecure : bool
    Set this to True to disable SSL certificate checking.
  username : str
    Username to login with.
  password : str
    Password to login with.
  force_connect : bool
    When set to True, a connection to the cluster will attempt to be established regardless of the its health.
  max_mem_size_GB : DEPRECATED
    Use max_mem_size instead.
  min_mem_size_GB : DEPRECATED
    Use min_mem_size instead.
  proxies : DEPRECATED
    Use proxy instead.
  size : DEPRECATED
    Size is deprecated.

  Examples
  --------
  Using the 'proxy' parameter

  >>> import h2o
  >>> import urllib
  >>> proxy_dict = urllib.getproxies()
  >>> h2o.init(proxy=proxy_dict)
  Starting H2O JVM and connecting: ............... Connection successful!

  """
  H2OConnection(ip=ip, port=port,start_h2o=start_h2o,enable_assertions=enable_assertions,license=license,
                nthreads=nthreads,max_mem_size=max_mem_size,min_mem_size=min_mem_size,ice_root=ice_root,
                strict_version_check=strict_version_check,proxy=proxy,https=https,insecure=insecure,username=username,
                password=password,force_connect=force_connect,max_mem_size_GB=max_mem_size_GB,min_mem_size_GB=min_mem_size_GB,proxies=proxies,size=size)
  return None


def export_file(frame,path,force=False):
  """Export a given H2OFrame to a path on the machine this python session is currently
  connected to. To view the current session, call h2o.cluster_info().

  Parameters
  ----------
    frame : H2OFrame
      The Frame to save to disk.

<<<<<<< HEAD
  frame : H2OFrame
  The Frame to save to disk.
path : str
The path to the save point on disk.
force : bool
    Overwrite any preexisting file with the same path
=======
    path : str
      The path to the save point on disk.
>>>>>>> 37e550fb

    force : bool
      Overwrite any preexisting file with the same path
  """
  H2OJob(H2OConnection.get_json("Frames/"+frame.frame_id+"/export/"+path+"/overwrite/"+("true" if force else "false")), "Export File").poll()


def cluster_info():
  """Display the current H2O cluster information.
  """
  H2OConnection._cluster_info()


def shutdown(conn=None, prompt=True):
  """Shut down the specified instance. All data will be lost.
  This method checks if H2O is running at the specified IP address and port,
  and if it is, shuts down that H2O instance.

  Parameters
  ----------
    conn : H2OConnection
      An H2OConnection object containing the IP address and port of the server running H2O.

    prompt : bool
      A logical value indicating whether to prompt the user before shutting down the H2O server.
  """
  if conn is None: conn = H2OConnection.current_connection()
  H2OConnection._shutdown(conn=conn, prompt=prompt)


def create_frame(id = None, rows = 10000, cols = 10, randomize = True, value = 0, real_range = 100,
                 categorical_fraction = 0.2, factors = 100, integer_fraction = 0.2, integer_range = 100,
                 binary_fraction = 0.1, binary_ones_fraction = 0.02, time_fraction = 0, string_fraction = 0,
                 missing_fraction = 0.01, response_factors = 2, has_response = False, seed=None, seed_for_column_types=None):
    """Data Frame Creation in H2O.
    Creates a data frame in H2O with real-valued, categorical, integer,
    and binary columns specified by the user.

    Parameters
    ----------
      id : str
        A string indicating the destination key. If empty, this will be auto-generated
        by H2O.

      rows : int
        The number of rows of data to generate.

      cols : int
        The number of columns of data to generate. Excludes the response column if
        has_response == True.

      randomize : bool
        A logical value indicating whether data values should be randomly generated.
        This must be TRUE if either categorical_fraction or integer_fraction is non-zero.

      value : int
        If randomize == FALSE, then all real-valued entries will be set to this value.

      real_range : float
        The range of randomly generated real values.

      categorical_fraction : float
        The fraction of total columns that are categorical.

      factors : int
        The number of (unique) factor levels in each categorical column.

      integer_fraction : float
        The fraction of total columns that are integer-valued.

      integer_range : list
        The range of randomly generated integer values.

      binary_fraction : float
        The fraction of total columns that are binary-valued.

      binary_ones_fraction : float
        The fraction of values in a binary column that are set to 1.

      time_fraction : float
        The fraction of randomly created date/time columns

      string_fraction : float
        The fraction of randomly created string columns

      missing_fraction : float
        The fraction of total entries in the data frame that are set to NA.

      response_factors : int
        If has_response == TRUE, then this is the number of factor levels in the response
        column.

      has_response : bool
        A logical value indicating whether an additional response column should be
        pre-pended to the final H2O data frame. If set to TRUE, the total number
        of columns will be cols+1.

      seed : int
        A seed used to generate random values when randomize = TRUE.

      seed_for_column_types : int
        A seed used to generate random column types when randomize = TRUE.

    Returns
    -------
      H2OFrame
    """
    parms = {"dest": _py_tmp_key() if id is None else id,
         "rows": rows,
         "cols": cols,
         "randomize": randomize,
         "value": value,
         "real_range": real_range,
         "categorical_fraction": categorical_fraction,
         "factors": factors,
         "integer_fraction": integer_fraction,
         "integer_range": integer_range,
         "binary_fraction": binary_fraction,
         "binary_ones_fraction": binary_ones_fraction,
         "time_fraction": time_fraction,
         "string_fraction": string_fraction,
         "missing_fraction": missing_fraction,
         "response_factors": response_factors,
         "has_response": has_response,
         "seed": -1 if seed is None else seed,
         "seed_for_column_types": -1 if seed_for_column_types is None else seed_for_column_types,
         }
    H2OJob(H2OConnection.post_json("CreateFrame", **parms), "Create Frame").poll()
    return get_frame(parms["dest"])



def interaction(data, factors, pairwise, max_factors, min_occurrence, destination_frame=None):
  """
  Categorical Interaction Feature Creation in H2O.
  Creates a frame in H2O with n-th order interaction features between categorical columns, as specified by
  the user.

  Parameters
  ----------
    data : H2OFrame
      the H2OFrame that holds the target categorical columns.

    factors : list
      factors Factor columns (either indices or column names).

    pairwise : bool
      Whether to create pairwise interactions between factors (otherwise create one
      higher-order interaction). Only applicable if there are 3 or more factors.

    max_factors : int
      Max. number of factor levels in pair-wise interaction terms (if enforced, one extra
      catch-all factor will be made)

    min_occurrence : int
      Min. occurrence threshold for factor levels in pair-wise interaction terms

    destination_frame : str
      A string indicating the destination key. If empty, this will be auto-generated by H2O.

  Returns
  -------
    H2OFrame
  """
  factors = [data.names[n] if isinstance(n,int) else n for n in factors]
  parms = {"dest": _py_tmp_key() if destination_frame is None else destination_frame,
           "source_frame": data.frame_id,
           "factor_columns": [_quoted(f) for f in factors],
           "pairwise": pairwise,
           "max_factors": max_factors,
           "min_occurrence": min_occurrence,
           }
  H2OJob(H2OConnection.post_json("Interaction", **parms), "Interactions").poll()
  return get_frame(parms["dest"])


def as_list(data, use_pandas=True):
  """Convert an H2O data object into a python-specific object.

  WARNING! This will pull all data local!

  If Pandas is available (and use_pandas is True), then pandas will be used to parse the
  data frame. Otherwise, a list-of-lists populated by character data will be returned (so
  the types of data will all be str).

  Parameters
  ----------
    data : H2OFrame
      An H2O data object.

    use_pandas : bool
      Try to use pandas for reading in the data.

  Returns
  -------
    List of list (Rows x Columns).
  """
  return H2OFrame.as_data_frame(data, use_pandas=use_pandas)


def network_test():
  res = H2OConnection.get_json(url_suffix="NetworkTest")
  res["table"].show()

def set_timezone(tz):
  """Set the Time Zone on the H2O Cloud

  Parameters
  ----------
    tz : str
      The desired timezone.
  """
  ExprNode("setTimeZone", tz)._eager_scalar()

def get_timezone():
  """Get the Time Zone on the H2O Cloud

  Returns
  -------
    The time zone (string)
  """
  return ExprNode("getTimeZone")._eager_scalar()


def list_timezones():
  """Get a list of all the timezones

  Returns
  -------
    The time zones (as an H2OFrame)
  """
  return H2OFrame._expr(expr=ExprNode("listTimeZones"))._frame()


#  ALL DEPRECATED METHODS BELOW #

# the @h2o_deprecated decorator
def h2o_deprecated(newfun=None):
  def o(fun):
    def i(*args, **kwargs):
      print('\n')
      if newfun is None: raise DeprecationWarning("{} is deprecated.".format(fun.__name__))
      warnings.warn("{} is deprecated. Use {}.".format(fun.__name__,newfun.__name__), category=DeprecationWarning, stacklevel=2)
      return newfun(*args, **kwargs)
    return i
  return o

@h2o_deprecated(import_file)
def import_frame():
  """Deprecated for import_file.

  Parameters
  ----------
    path : str
      A path specifying the location of the data to import.

  Returns
  -------
    A new H2OFrame
  """

@h2o_deprecated()
def parse():
  """
  External use of parse is deprecated. parse has been renamed H2OFrame._parse for internal
  use.

  Parameters
  ----------
    setup : dict
      The result of calling parse_setup.

  Returns
  -------
    A new H2OFrame
  """<|MERGE_RESOLUTION|>--- conflicted
+++ resolved
@@ -733,19 +733,8 @@
   ----------
     frame : H2OFrame
       The Frame to save to disk.
-
-<<<<<<< HEAD
-  frame : H2OFrame
-  The Frame to save to disk.
-path : str
-The path to the save point on disk.
-force : bool
-    Overwrite any preexisting file with the same path
-=======
     path : str
       The path to the save point on disk.
->>>>>>> 37e550fb
-
     force : bool
       Overwrite any preexisting file with the same path
   """
