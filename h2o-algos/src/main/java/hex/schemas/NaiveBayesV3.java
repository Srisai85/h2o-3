package hex.schemas;

import hex.naivebayes.NaiveBayes;
import hex.naivebayes.NaiveBayesModel;
import hex.naivebayes.NaiveBayesModel.NaiveBayesParameters;
import water.api.API;
<<<<<<< HEAD
import water.api.FrameV3.ColSpecifierV3;
import water.api.ModelParametersSchema;

public class NaiveBayesV3 extends ModelBuilderSchema<NaiveBayes,NaiveBayesV3,NaiveBayesV3.NaiveBayesParametersV3> {
  public static final class NaiveBayesParametersV3 extends ModelParametersSchema<NaiveBayesParameters, NaiveBayesParametersV3> {
    static public String[] own_fields = new String[]{
      "response_column",
      "balance_classes",
      "class_sampling_factors",
      "max_after_balance_size",
      "max_confusion_matrix_size",
      "max_hit_ratio_k",
      "laplace", "min_sdev", "eps_sdev", "min_prob", "eps_prob", "compute_metrics"};

    // supervised Schema

    // TODO: pass these as a new helper class that contains frame and vec; right now we have no automagic way to
    // know which frame a Vec name corresponds to, so there's hardwired logic in the adaptor which knows that these
    // column names are related to training_frame.
    @API(help = "Response column", is_member_of_frames = {"training_frame", "validation_frame"}, is_mutually_exclusive_with = {"ignored_columns"}, direction = API.Direction.INOUT)
    public ColSpecifierV3 response_column;

  /*Imbalanced Classes*/
    /**
     * For imbalanced data, balance training data class counts via
     * over/under-sampling. This can result in improved predictive accuracy.
     */
    @API(help = "Balance training data class counts via over/under-sampling (for imbalanced data).", level = API.Level.secondary, direction = API.Direction.INOUT)
    public boolean balance_classes;

    /**
     * Desired over/under-sampling ratios per class (lexicographic order).
     * Only when balance_classes is enabled.
     * If not specified, they will be automatically computed to obtain class balance during training.
     */
    @API(help = "Desired over/under-sampling ratios per class (in lexicographic order). If not specified, sampling factors will be automatically computed to obtain class balance during training. Requires balance_classes.", level = API.Level.expert, direction = API.Direction.INOUT)
    public float[] class_sampling_factors;

    /**
     * When classes are balanced, limit the resulting dataset size to the
     * specified multiple of the original dataset size.
     */
    @API(help = "Maximum relative size of the training data after balancing class counts (can be less than 1.0). Requires balance_classes.", /* dmin=1e-3, */ level = API.Level.expert, direction = API.Direction.INOUT)
    public float max_after_balance_size;

    /** For classification models, the maximum size (in terms of classes) of
     *  the confusion matrix for it to be printed. This option is meant to
     *  avoid printing extremely large confusion matrices.  */
    @API(help = "Maximum size (# classes) for confusion matrices to be printed in the Logs", level = API.Level.secondary, direction = API.Direction.INOUT)
    public int max_confusion_matrix_size;

    /**
     * The maximum number (top K) of predictions to use for hit ratio computation (for multi-class only, 0 to disable)
     */
    @API(help = "Max. number (top K) of predictions to use for hit ratio computation (for multi-class only, 0 to disable)", level = API.Level.secondary, direction=API.Direction.INOUT)
    public int max_hit_ratio_k;

    //



=======
import water.api.ModelParametersSchema;

public class NaiveBayesV3 extends ModelBuilderSchema<NaiveBayes,NaiveBayesV3,NaiveBayesV3.NaiveBayesParametersV3> {
  public static final class NaiveBayesParametersV3 extends ModelParametersSchema<NaiveBayesParameters, NaiveBayesParametersV3> {
    static public String[] own_fields = new String[]{"laplace", "min_sdev", "eps_sdev", "min_prob", "eps_prob", "compute_metrics"};
>>>>>>> d2f58c8b

    @API(help = "Laplace smoothing parameter")
    public double laplace;

    @API(help = "Min. standard deviation to use for observations with not enough data")
    public double min_sdev;

    @API(help = "Cutoff below which standard deviation is replaced with min_sdev")
    public double eps_sdev;

    @API(help = "Min. probability to use for observations with not enough data")
    public double min_prob;

    @API(help = "Cutoff below which probability is replaced with min_prob")
    public double eps_prob;

    @API(help = "Compute metrics on training data")
    public boolean compute_metrics;
  }
}<|MERGE_RESOLUTION|>--- conflicted
+++ resolved
@@ -4,7 +4,6 @@
 import hex.naivebayes.NaiveBayesModel;
 import hex.naivebayes.NaiveBayesModel.NaiveBayesParameters;
 import water.api.API;
-<<<<<<< HEAD
 import water.api.FrameV3.ColSpecifierV3;
 import water.api.ModelParametersSchema;
 
@@ -63,17 +62,7 @@
     public int max_hit_ratio_k;
 
     //
-
-
-
-=======
-import water.api.ModelParametersSchema;
-
-public class NaiveBayesV3 extends ModelBuilderSchema<NaiveBayes,NaiveBayesV3,NaiveBayesV3.NaiveBayesParametersV3> {
-  public static final class NaiveBayesParametersV3 extends ModelParametersSchema<NaiveBayesParameters, NaiveBayesParametersV3> {
-    static public String[] own_fields = new String[]{"laplace", "min_sdev", "eps_sdev", "min_prob", "eps_prob", "compute_metrics"};
->>>>>>> d2f58c8b
-
+    
     @API(help = "Laplace smoothing parameter")
     public double laplace;
 
