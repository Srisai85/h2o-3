--- conflicted
+++ resolved
@@ -1,15 +1,3 @@
-<<<<<<< HEAD
-#----------------------------------------------------------------------
-# Purpose:  This test exercises the GBM model downloaded as java code
-#           for the iris data set while randomly setting the parameters.
-#
-# Notes:    Assumes unix environment.
-#           curl, javac, java must be installed.
-#           java must be at least 1.6.
-#----------------------------------------------------------------------
-setwd(normalizePath(dirname(R.utils::commandArgs(asValues=TRUE)$"f")))
-source("../h2o-runit.R")
-=======
 setwd(normalizePath(dirname(R.utils::commandArgs(asValues=TRUE)$"f")))
 source("../../scripts/h2o-r-test-setup.R")
 #----------------------------------------------------------------------
@@ -22,7 +10,6 @@
 #----------------------------------------------------------------------
 
 
->>>>>>> 4f96ee57
 
 test.drf.javapredict.iris <-
 function() {
@@ -45,11 +32,7 @@
     #----------------------------------------------------------------------
     # Run the test
     #----------------------------------------------------------------------
-<<<<<<< HEAD
-    doJavapredictTest("randomForest",normalizePath(paste0(getwd(),"/..")),test_file,test_frame,params)
-=======
     doJavapredictTest("randomForest",test_file,test_frame,params)
->>>>>>> 4f96ee57
 }
 
 doTest("RF test", test.drf.javapredict.iris)