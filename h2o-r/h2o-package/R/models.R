#'
#' H2O Model Related Functions
#'

# ------------------------------- Helper Functions --------------------------- #
# Used to verify data, x, y and turn into the appropriate things
.verify_dataxy <- function(data, x, y, autoencoder = FALSE) {
  if(!is(data,  "H2OFrame"))
    stop('`data` must be an H2OFrame object')
  if(!is.character(x) && !is.numeric(x))
    stop('`x` must be column names or indices')
  if( !autoencoder )
    if(!is.character(y) && !is.numeric(y))
      stop('`y` must be a column name or index')

  cc <- colnames(data)

  if(is.character(x)) {
    if(!all(x %in% cc))
      stop("Invalid column names: ", paste(x[!(x %in% cc)], collapse=','))
    x_i <- match(x, cc)
  } else {
    if(any( x < 1L | x > length(cc)))
      stop('out of range explanatory variable ', paste(x[x < 1L | x > length(cc)], collapse=','))
    x_i <- x
    x <- cc[x_i]
  }

  x_ignore <- c()
  if( !autoencoder ) {
    if(is.character(y)){
      if(!(y %in% cc))
        stop(y, ' is not a column name')
      y_i <- which(y == cc)
    } else {
      if(y < 1L || y > length(cc))
        stop('response variable index ', y, ' is out of range')
      y_i <- y
      y <- cc[y]
    }

    if(!autoencoder && (y %in% x)) {
      warning('removing response variable from the explanatory variables')
      x <- setdiff(x,y)
    }
    x_ignore <- setdiff(setdiff(cc, x), y)
    if( length(x_ignore) == 0L ) x_ignore <- ''
    return(list(x=x, y=y, x_i=x_i, x_ignore=x_ignore, y_i=y_i))
  } else {
    if( !missing(y) ) stop("`y` should not be specified for autoencoder=TRUE, remove `y` input")
    return(list(x=x,x_i=x_i,x_ignore=x_ignore))
  }
}

.verify_datacols <- function(data, cols) {
  if(!is(data, "H2OFrame"))
    stop('`data` must be an H2OFrame object')
  if(!is.character(cols) && !is.numeric(cols))
    stop('`cols` must be column names or indices')

  cc <- colnames(data)
  if(length(cols) == 1L && cols == '')
    cols <- cc
  if(is.character(cols)) {
    if(!all(cols %in% cc))
      stop("Invalid column names: ", paste(cols[which(!cols %in% cc)], collapse=", "))
    cols_ind <- match(cols, cc)
  } else {
    if(any(cols < 1L | cols > length(cc)))
      stop('out of range explanatory variable ', paste(cols[cols < 1L | cols > length(cc)], collapse=','))
    cols_ind <- cols
    cols <- cc[cols_ind]
  }

  cols_ignore <- setdiff(cc, cols)
  if( length(cols_ignore) == 0L )
    cols_ignore <- ''
  list(cols=cols, cols_ind=cols_ind, cols_ignore=cols_ignore)
}

.build_cm <- function(cm, actual_names = NULL, predict_names = actual_names, transpose = TRUE) {
  categories <- length(cm)
  cf_matrix <- matrix(unlist(cm), nrow=categories)
  if(transpose)
    cf_matrix <- t(cf_matrix)

  cf_total <- apply(cf_matrix, 2L, sum)
  cf_error <- c(1 - diag(cf_matrix)/apply(cf_matrix,1L,sum), 1 - sum(diag(cf_matrix))/sum(cf_matrix))
  cf_matrix <- rbind(cf_matrix, cf_total)
  cf_matrix <- cbind(cf_matrix, round(cf_error, 3L))

  if(!is.null(actual_names))
    dimnames(cf_matrix) = list(Actual = c(actual_names, "Totals"), Predicted = c(predict_names, "Error"))
  cf_matrix
}




.h2o.startModelJob <- function(conn = h2o.getConnection(), algo, params) {
  .key.validate(params$key)
  #---------- Force evaluate temporary ASTs ----------#
  ALL_PARAMS <- .h2o.__remoteSend(conn, method = "GET", .h2o.__MODEL_BUILDERS(algo))$model_builders[[algo]]$parameters

  params <- lapply(params, function(x) {if(is.integer(x)) x <- as.numeric(x); x})
  #---------- Check user parameter types ----------#
  error <- lapply(ALL_PARAMS, function(i) {
    e <- ""
    if (i$required && !(i$name %in% names(params)))
      e <- paste0("argument \"", i$name, "\" is missing, with no default\n")
    else if (i$name %in% names(params)) {
      # changing Java types to R types
      mapping <- .type.map[i$type,]
      type    <- mapping[1L, 1L]
      scalar  <- mapping[1L, 2L]
      if (is.na(type))
        stop("Cannot find type ", i$type, " in .type.map")
      if (scalar) { # scalar == TRUE
        if (type == "H2OModel")
            type <-  "character"
        if (!inherits(params[[i$name]], type))
          e <- paste0("\"", i$name , "\" must be of type ", type, ", but got ", class(params[[i$name]]), ".\n")
        else if ((length(i$values) > 1L) && !(params[[i$name]] %in% i$values)) {
          e <- paste0("\"", i$name,"\" must be in")
          for (fact in i$values)
            e <- paste0(e, " \"", fact, "\",")
          e <- paste(e, "but got", params[[i$name]])
        }
        if (inherits(params[[i$name]], 'numeric') && params[[i$name]] ==  Inf)
          params[[i$name]] <<- "Infinity"
        else if (inherits(params[[i$name]], 'numeric') && params[[i$name]] == -Inf)
          params[[i$name]] <<- "-Infinity"
      } else {      # scalar == FALSE
        k = which(params[[i$name]] == Inf | params[[i$name]] == -Inf)
        if (length(k) > 0)
          for (n in k)
            if (params[[i$name]][n] == Inf)
              params[[i$name]][n] <<- "Infinity"
            else
              params[[i$name]][n] <<- "-Infinity"
        if (!inherits(params[[i$name]], type))
          e <- paste0("vector of ", i$name, " must be of type ", type, ", but got ", class(params[[i$name]]), ".\n")
        else if (type == "character")
          params[[i$name]] <<- .collapse.char(params[[i$name]])
        else
          params[[i$name]] <<- .collapse(params[[i$name]])
      }
    }
    e
  })

  if(any(nzchar(error)))
    stop(error)

  #---------- Create parameter list to pass ----------#
  param_values <- lapply(params, function(i) {
    if(is(i, "H2OFrame"))
      i@frame_id
    else
      i
  })

  #---------- Validate parameters ----------#
  validation <- .h2o.__remoteSend(conn, method = "POST", paste0(.h2o.__MODEL_BUILDERS(algo), "/parameters"), .params = param_values)
  if(length(validation$validation_messages) != 0L) {
    error <- lapply(validation$validation_messages, function(i) {
      if( i$message_type == "ERROR" )
        paste0(i$message, ".\n")
      else ""
    })
    if(any(nzchar(error))) stop(error)
    warn <- lapply(validation$validation_messages, function(i) {
      if( i$message_type == "WARN" )
        paste0(i$message, ".\n")
      else ""
    })
    if(any(nzchar(warn))) warning(warn)
  }

  #---------- Build! ----------#
  res <- .h2o.__remoteSend(conn, method = "POST", .h2o.__MODEL_BUILDERS(algo), .params = param_values)

  job_key  <- res$job$key$name
  dest_key <- res$job$dest$name

  new("H2OModelFuture",conn=conn, job_key=job_key, model_id=dest_key)
}

.h2o.createModel <- function(conn = h2o.getConnection(), algo, params) {
 params$training_frame <- get("training_frame", parent.frame())
 tmp_train <- !.is.eval(params$training_frame)
 if( tmp_train ) {
    temp_train_key <- params$training_frame@frame_id
    .h2o.eval.frame(conn = conn, ast = params$training_frame@mutable$ast, frame_id = temp_train_key)
 }

 if (!is.null(params$validation_frame)){
    params$validation_frame <- get("validation_frame", parent.frame())
    tmp_valid <- !.is.eval(params$validation_frame)
    if( tmp_valid ) {
      temp_valid_key <- params$validation_frame@frame_id
      .h2o.eval.frame(conn = conn, ast = params$validation_frame@mutable$ast, frame_id = temp_valid_key)
    }
  }

  h2o.getFutureModel(.h2o.startModelJob(conn, algo, params))
}

h2o.getFutureModel <- function(object) {
  .h2o.__waitOnJob(object@conn, object@job_key)
  h2o.getModel(object@model_id, object@conn)
}

#' Predict on an H2O Model
#'
#' Obtains predictions from various fitted H2O model objects.
#'
#' This method dispatches on the type of H2O model to select the correct
#' prediction/scoring algorithm.
#'
#' @param object a fitted \linkS4class{H2OModel} object for which prediction is
#'        desired
#' @param newdata A \linkS4class{H2OFrame} object in which to look for
#'        variables with which to predict.
#' @param ... additional arguments to pass on.
#' @return Returns an \linkS4class{H2OFrame} object with probabilites and
#'         default predictions.
#' @seealso \code{link{h2o.deeplearning}}, \code{link{h2o.gbm}},
#'          \code{link{h2o.glm}}, \code{link{h2o.randomForest}} for model
#'          generation in h2o.
#' @export
predict.H2OModel <- function(object, newdata, ...) {
  if (missing(newdata)) {
    stop("predictions with a missing `newdata` argument is not implemented yet")
  }

  tmp_data <- !.is.eval(newdata)
  if( tmp_data ) {
    key  <- newdata@frame_id
    .h2o.eval.frame(conn=h2o.getConnection(), ast=newdata@mutable$ast, frame_id=key)
  }

  # Send keys to create predictions
  url <- paste0('Predictions/models/', object@model_id, '/frames/', newdata@frame_id)
  res <- .h2o.__remoteSend(object@conn, url, method = "POST")
  res <- res$predictions_frame
  h2o.getFrame(res$name)
}
#' @rdname predict.H2OModel
#' @export
h2o.predict <- predict.H2OModel

h2o.crossValidate <- function(model, nfolds, model.type = c("gbm", "glm", "deeplearning"), params, strategy = c("mod1", "random"), ...)
{
  output <- data.frame()

  if( nfolds < 2 ) stop("`nfolds` must be greater than or equal to 2")
  if( missing(model) & missing(model.type) ) stop("must declare `model` or `model.type`")
  else if( missing(model) )
  {
    if(model.type == "gbm") model.type = "h2o.gbm"
    else if(model.type == "glm") model.type = "h2o.glm"
    else if(model.type == "deeplearning") model.type = "h2o.deeplearning"

    model <- do.call(model.type, c(params))
  }
  output[1, "fold_num"] <- -1
  output[1, "model_key"] <- model@model_id
  # output[1, "model"] <- model@model$mse_valid

  data <- params$training_frame
  data <- eval(data)
  data.len <- nrow(data)

  # nfold_vec <- h2o.sample(fr, 1:nfolds)
  nfold_vec <- sample(rep(1:nfolds, length.out = data.len), data.len)

  fnum_id <- as.h2o(nfold_vec, model@conn)
  fnum_id <- h2o.cbind(fnum_id, data)

  xval <- lapply(1:nfolds, function(i) {
      params$training_frame <- data[fnum_id$object != i, ]
      params$validation_frame <- data[fnum_id$object != i, ]
      fold <- do.call(model.type, c(params))
      output[(i+1), "fold_num"] <<- i - 1
      output[(i+1), "model_key"] <<- fold@model_id
      # output[(i+1), "cv_err"] <<- mean(as.vector(fold@model$mse_valid))
      fold
    })
  print(output)

  model
}

#' Model Performance Metrics in H2O
#'
#' Given a trained h2o model, compute its performance on the given
#' dataset
#'
#'
#' @param model An \linkS4class{H2OModel} object
#' @param data An \linkS4class{H2OFrame}. The model will make predictions
#'        on this dataset, and subsequently score them. The dataset should
#'        match the dataset that was used to train the model, in terms of
#'        column names, types, and dimensions. If data is passed in, then train and valid are ignored.
#' @param valid A logical value indicating whether to return the validation metrics (constructed during training).
#' @param ... Extra args passed in for use by other functions.
#' @return Returns an object of the \linkS4class{H2OModelMetrics} subclass.
#' @examples
#' library(h2o)
#' localH2O <- h2o.init()
#' prosPath <- system.file("extdata", "prostate.csv", package="h2o")
#' prostate.hex <- h2o.uploadFile(localH2O, path = prosPath)
#' prostate.hex$CAPSULE <- as.factor(prostate.hex$CAPSULE)
#' prostate.gbm <- h2o.gbm(3:9, "CAPSULE", prostate.hex)
#' h2o.performance(model = prostate.gbm, data=prostate.hex)
#' @export
h2o.performance <- function(model, data=NULL, valid=FALSE, ...) {
  # Some parameter checking
  if(!is(model, "H2OModel")) stop("`model` must an H2OModel object")
  if(!is.null(data) && !is(data, "H2OFrame")) stop("`data` must be an H2OFrame object")

  missingData <- missing(data) || is.null(data)
  trainingFrame <- model@parameters$training_frame
  data.frame_id <- if( missingData ) trainingFrame else data@frame_id
  if( !missingData && data.frame_id == trainingFrame ) {
    warning("Given data is same as the training data. Returning the training metrics.")
    return(model@model$training_metrics)
  }
  else if( missingData && !valid ) return(model@model$training_metrics)    # no data, valid is false, return the training metrics
  else if( missingData &&  valid ) {
    if( is.null(model@model$validation_metrics@metrics) ) return(NULL)
    else                                                  return(model@model$validation_metrics)  # no data, but valid is true, return the validation metrics
  }
  else if( !missingData ) {
    parms <- list()
    parms[["model"]] <- model@model_id
    parms[["frame"]] <- data.frame_id
    res <- .h2o.__remoteSend(model@conn, method = "POST", .h2o.__MODEL_METRICS(model@model_id,data.frame_id), .params = parms)

    ####
    # FIXME need to do the client-side filtering...  PUBDEV-874:   https://0xdata.atlassian.net/browse/PUBDEV-874
    model_metrics <- Filter(function(mm) { mm$frame$name==data.frame_id}, res$model_metrics)[[1]]   # filter on data.frame_id, R's builtin Filter function
    #
    ####
    metrics <- model_metrics[!(names(model_metrics) %in% c("__meta", "names", "domains", "model_category"))]
    model_category <- model_metrics$model_category
    Class <- paste0("H2O", model_category, "Metrics")
    metrics$frame <- list()
    metrics$frame$name <- data.frame_id
    new(Class     = Class,
        algorithm = model@algorithm,
        on_train  = missingData,
        metrics   = metrics)
  } else {
    warning("Shouldn't be here, returning NULL")
    return(NULL)
  }
}

#' Retrieve an H2O AUC metric
#'
#' Retrieves the AUC value from an \linkS4class{H2OBinomialMetrics}.
#'
#' @param object An \linkS4class{H2OBinomialMetrics} object.
#' @param valid Retrieve the validation AUC
#' @param \dots extra arguments to be passed if `object` is of type
#'              \linkS4class{H2OModel} (e.g. train=TRUE)
#' @seealso \code{\link{h2o.giniCoef}} for the Gini coefficient,
#'          \code{\link{h2o.mse}} for MSE, and \code{\link{h2o.metric}} for the
#'          various threshold metrics. See \code{\link{h2o.performance}} for
#'          creating H2OModelMetrics objects.
#' @examples
#' library(h2o)
#' h2o.init()
#'
#' prosPath <- system.file("extdata", "prostate.csv", package="h2o")
#' hex <- h2o.uploadFile(prosPath)
#'
#' hex[,2] <- as.factor(hex[,2])
#' model <- h2o.gbm(x = 3:9, y = 2, training_frame = hex, distribution = "bernoulli")
#' perf <- h2o.performance(model, hex)
#' h2o.auc(perf)
#' @export
h2o.auc <- function(object, valid=FALSE, ...) {
  if(is(object, "H2OBinomialMetrics")){
    object@metrics$AUC
  } else if( is(object, "H2OModel") ) {
    l <- list(...)
    l <- .trainOrValid(l)
    l$valid <- l$valid || valid
    if( l$valid )
      if(!is.null(object@model$validation_metrics@metrics))
       return(object@model$validation_metrics$AUC)
      else stop("This model has no validation metrics.", call. = FALSE)
    else          return(object@model$training_metrics$AUC  )
  } else {
    warning(paste0("No AUC for ",class(object)))
    return(NULL)
  }
}

#' Retrieve the GINI Coefficcient
#'
#' Retrieves the GINI coefficient from an \linkS4class{H2OBinomialMetrics}.
#'
#' @param object an \linkS4class{H2OBinomialMetrics} object.
#' @param \dots extra arguments to be passed if `object` is of type
#'              \linkS4class{H2OModel} (e.g. train=TRUE)
#' @seealso \code{\link{h2o.auc}} for AUC,  \code{\link{h2o.giniCoef}} for the
#'          GINI coefficient, and \code{\link{h2o.metric}} for the various. See
#'          \code{\link{h2o.performance}} for creating H2OModelMetrics objects.
#'          threshold metrics.
#' @examples
#' library(h2o)
#' h2o.init()
#'
#' prosPath <- system.file("extdata", "prostate.csv", package="h2o")
#' hex <- h2o.uploadFile(prosPath)
#'
#' hex[,2] <- as.factor(hex[,2])
#' model <- h2o.gbm(x = 3:9, y = 2, training_frame = hex, distribution = "bernoulli")
#' perf <- h2o.performance(model, hex)
#' h2o.giniCoef(perf)
#' @export
h2o.giniCoef <- function(object, ...) {
  if(is(object, "H2OBinomialMetrics")){
    object@metrics$Gini
  }
  else{
    warning(paste0("No Gini for ",class(object)))
    return(NULL)
  }
}
#' Retrieves Mean Squared Error Value
#'
#' Retrieves the mean squared error value from an \linkS4class{H2OModelMetrics}
#' object.
#'
#' This function only supports \linkS4class{H2OBinomialMetrics},
#' \linkS4class{H2OMultinomialMetrics}, and \linkS4class{H2ORegressionMetrics} objects.
#'
#' @param object An \linkS4class{H2OModelMetrics} object of the correct type.
#' @param valid Retreive the validation metric.
#' @param ... Extra arguments to be passed if `object` is of type \linkS4class{H2OModel} (e.g. train=TRUE)
#' @seealso \code{\link{h2o.auc}} for AUC, \code{\link{h2o.mse}} for MSE, and
#'          \code{\link{h2o.metric}} for the various threshold metrics. See
#'          \code{\link{h2o.performance}} for creating H2OModelMetrics objects.
#' @examples
#' library(h2o)
#' h2o.init()
#'
#' prosPath <- system.file("extdata", "prostate.csv", package="h2o")
#' hex <- h2o.uploadFile(prosPath)
#'
#' hex[,2] <- as.factor(hex[,2])
#' model <- h2o.gbm(x = 3:9, y = 2, training_frame = hex, distribution = "bernoulli")
#' perf <- h2o.performance(model, hex)
#' h2o.mse(perf)
#' @export
h2o.mse <- function(object, valid=FALSE, ...) {
  if(is(object, "H2OBinomialMetrics") || is(object, "H2OMultinomialMetrics") || is(object, "H2ORegressionMetrics")){
    object@metrics$MSE
  } else {
    l <- list(...)
    l <- .trainOrValid(l)
    l$valid <- l$valid || valid
    if( l$valid )
      if(!is.null(object@model$validation_metrics@metrics))
       m <- object@model$validation_metrics@metrics
      else stop("This model has no validation metrics.", call. = FALSE)
    else          m <- object@model$training_metrics@metrics

    if( is(object, "H2OClusteringModel") ) return( m$centroid_stats$within_cluster_sum_of_squares )
    else if(      is(object, "H2OModel") ) return( m$MSE                                  )
    else {
      warning(paste0("No MSE for ",class(object)))
      return(NULL)
    }
  }
}

#' Retrieve the Log Loss Value
#'
#' Retrieves the log loss output for a \linkS4class{H2OBinomialMetrics} or
#' \linkS4class{H2OMultinomialMetrics} object
#'
#' @param object a \linkS4class{H2OModelMetrics} object of the correct type.
#' @param valid Retreive the validation metric.
#' @param \dots Extra arguments to be passed if `object` is of type
#'        \linkS4class{H2OModel} (e.g. train=TRUE)
#' @export
h2o.logloss <- function(object, valid=FALSE, ...) {
  if(is(object, "H2OBinomialMetrics") || is(object, "H2OMultinomialMetrics"))
    object@metrics$logloss
  else if( is(object, "H2OModel") ) {
    l <- list(...)
    l <- .trainOrValid(l)
    l$valid <- l$valid || valid
    if( l$valid )
      if(!is.null(object@model$validation_metrics@metrics))
       return(object@model$validation_metrics@metrics$logloss)
      else stop("This model has no validation metrics.", call. = FALSE)
    else          return(object@model$training_metrics@metrics$logloss  )

  } else  {
    warning(paste("No log loss for",class(object)))
    return(NULL)
  }
}

#'
#' Retrieve the variable importance.
#'
#' @param object An \linkS4class{H2OModel} object.
#' @param \dots further arguments to be passed on (currently unimplemented)
#' @export
h2o.varimp <- function(object, ...) {
  o <- object
  if( is(o, "H2OModel") ) {
    vi <- o@model$variable_importances
    if( is.null(vi) ) return(NULL)
    print( vi )
    invisible( vi )
  } else {
    warning( paste0("No variable importances for ", class(o)) )
    return(NULL)
  }
}

#'
#' Retrieve Model Score History
#'
#' @param object An \linkS4class{H2OModel} object.
#' @param \dots further arguments to be passed on (currently unimplemented)
#' @export
h2o.scoreHistory <- function(object, ...) {
  o <- object
  if( is(o, "H2OModel") ) {
    sh <- o@model$scoring_history
    if( is.null(sh) ) return(NULL)
    print( sh )
    invisible( sh )
  } else {
    warning( paste0("No score history for ", class(o)) )
    return(NULL)
  }
}

#'
#' Retrieve the Hit Ratios
#'
#' @param object An \linkS4class{H2OModel} object.
#' @param \dots further arguments to be passed on (currently unimplemented)
#' @param valid Retreive the validation metric.
#' @export
h2o.hit_ratio_table <- function(object, valid=FALSE, ...) {
  o <- object
  hrt <- NULL

  # get the hrt if o is a model
  if( is(o, "H2OModel") ) {
    hrt <- o@model$training_metrics@metrics$hit_ratio_table  # by default grab the training metrics hrt
    l <- list(...)
    if( length(l)==0 && (train || valid) ) {
      l$train <- train
      l$valid <- valid
    }
    if( length(l)!=0L ) {
      l <- .trainOrValid(l)
      if( l$valid )
        if(!is.null(object@model$validation_metrics@metrics))
          hrt <- o@model$validation_metrics@metrics$hit_ratio_table  # otherwise get the validation_metrics hrt
          else stop("This model has no validation metrics.", call. = FALSE)
    }

  # if o is a data.frame, then the hrt was passed in -- just for pretty printing
  } else if( is(o, "data.frame") ) hrt <- o

  # warn if we got something unexpected...
  else warning( paste0("No hit ratio table for ", class(o)) )

  # if hrt not NULL, pretty print
  if( !is.null(hrt) ) print(hrt)
  invisible( hrt )  # return something
}

#' H2O Model Metric Accessor Functions
#'
#' A series of functions that retrieve model metric details.
#'
#' Many of these functions have an optional thresholds parameter. Currently
#' only increments of 0.1 are allowed. If not specified, the functions will
#' return all possible values. Otherwise, the function will return the value for
#' the indicated threshold.
#'
#' Currently, the these functions are only supported by
#' \linkS4class{H2OBinomialMetrics} objects.
#'
#' @param object An \linkS4class{H2OModelMetrics} object of the correct type.
#' @param thresholds A value or a list of values between 0.0 and 1.0.
#' @param metric A specified paramter to retrieve.
#' @return Returns either a single value, or a list of values.
#' @seealso \code{\link{h2o.auc}} for AUC, \code{\link{h2o.giniCoef}} for the
#'          GINI coefficient, and \code{\link{h2o.mse}} for MSE. See
#'          \code{\link{h2o.performance}} for creating H2OModelMetrics objects.
#' @examples
#' library(h2o)
#' h2o.init()
#'
#' prosPath <- system.file("extdata", "prostate.csv", package="h2o")
#' hex <- h2o.uploadFile(prosPath)
#'
#' hex[,2] <- as.factor(hex[,2])
#' model <- h2o.gbm(x = 3:9, y = 2, training_frame = hex, distribution = "bernoulli")
#' perf <- h2o.performance(model, hex)
#' h2o.F1(perf)
#' @export
h2o.metric <- function(object, thresholds, metric) {
  if(is(object, "H2OBinomialMetrics")){
    if(!missing(thresholds)) {
      t <- as.character(thresholds)
      t[t=="0"] <- "0.0"
      t[t=="1"] <- "1.0"
      if(!all(t %in% rownames(object@metrics$thresholds_and_metric_scores))) {
        stop(paste0("User-provided thresholds: ", paste(t,collapse=', '), ", are not a subset of the available thresholds: ", paste(rownames(object@metrics$thresholds_and_metric_scores), collapse=', ')))
      }
      else {
        output <- object@metrics$thresholds_and_metric_scores[t, metric]
        names(output) <- t
        output
      }
    }
    else {
      output <- object@metrics$thresholds_and_metric_scores[, metric]
      names(output) <- rownames(object@metrics$thresholds_and_metric_scores)
      output
    }
  }
  else{
    stop(paste0("No ", metric, " for ",class(object)))
  }
}

#' @rdname h2o.metric
#' @export
h2o.F0point5 <- function(object, thresholds){
  h2o.metric(object, thresholds, "f0point5")
}

#' @rdname h2o.metric
#' @export
h2o.F1 <- function(object, thresholds){
  h2o.metric(object, thresholds, "f1")
}

#' @rdname h2o.metric
#' @export
h2o.F2 <- function(object, thresholds){
  h2o.metric(object, thresholds, "f2")
}

#' @rdname h2o.metric
#' @export
h2o.accuracy <- function(object, thresholds){
  h2o.metric(object, thresholds, "accuracy")
}

#' @rdname h2o.metric
#' @export
h2o.error <- function(object, thresholds){
  h2o.metric(object, thresholds, "error")
}

#' @rdname h2o.metric
#' @export
h2o.maxPerClassError <- function(object, thresholds){
  1.0-h2o.metric(object, thresholds, "min_per_class_accuracy")
}

#' @rdname h2o.metric
#' @export
h2o.mcc <- function(object, thresholds){
  h2o.metric(object, thresholds, "absolute_MCC")
}

#' @rdname h2o.metric
#' @export
h2o.precision <- function(object, thresholds){
  h2o.metric(object, thresholds, "precision")
}

#' @rdname h2o.metric
#' @export
h2o.tpr <- function(object, thresholds){
  h2o.metric(object, thresholds, "tpr")
}

#' @rdname h2o.metric
#' @export
h2o.fpr <- function(object, thresholds){
  h2o.metric(object, thresholds, "fpr")
}

#' @rdname h2o.metric
#' @export
h2o.fnr <- function(object, thresholds){
  h2o.metric(object, thresholds, "fnr")
}

#' @rdname h2o.metric
#' @export
h2o.tnr <- function(object, thresholds){
  h2o.metric(object, thresholds, "tnr")
}

#' @rdname h2o.metric
#' @export
h2o.recall <- function(object, thresholds){
  h2o.metric(object, thresholds, "tpr")
}

#' @rdname h2o.metric
#' @export
h2o.sensitivity <- function(object, thresholds){
  h2o.metric(object, thresholds, "tpr")
}

#' @rdname h2o.metric
#' @export
h2o.fallout <- function(object, thresholds){
  h2o.metric(object, thresholds, "fpr")
}

#' @rdname h2o.metric
#' @export
h2o.missrate <- function(object, thresholds){
  h2o.metric(object, thresholds, "fnr")
}

#' @rdname h2o.metric
#' @export
h2o.specificity <- function(object, thresholds){
  h2o.metric(object, thresholds, "tnr")
}

#
#
h2o.find_threshold_by_max_metric <- function(object, metric) {
  if(!is(object, "H2OBinomialMetrics")) stop(paste0("No ", metric, " for ",class(object)))
  max_metrics <- object@metrics$max_criteria_and_metric_scores
  max_metrics[match(metric,max_metrics$metric),"threshold"]
}

#
# No duplicate thresholds allowed
h2o.find_row_by_threshold <- function(object, threshold) {
  if(!is(object, "H2OBinomialMetrics")) stop(paste0("No ", threshold, " for ",class(object)))
  tmp <- object@metrics$thresholds_and_metric_scores
  if( is.null(tmp) ) return(NULL)
  res <- tmp[abs(as.numeric(tmp$threshold) - threshold) < 1e-8,]  # relax the tolerance
  if( nrow(res) == 0L ) {
    # couldn't find any threshold within 1e-8 of the requested value, warn and return closest threshold
    row_num <- which.min(abs(tmp$threshold - threshold))
    closest_threshold <- tmp$threshold[row_num]
    warning( paste0("Could not find exact threshold: ", threshold, " for this set of metrics; using closest threshold found: ", closest_threshold, ". Rerun `h2o.performance` with your desired threshold explicitly set.") )
    return( tmp[row_num,] )
  }
  else if( nrow(res) > 1L ) res <- res[1L,]
  res
}

#'
#' Retrieve the Model Centers
#'
#' @param object An \linkS4class{H2OClusteringModel} object.
#' @param \dots further arguments to be passed on (currently unimplemented)
#' @export
h2o.centers <- function(object, ...) { as.data.frame(object@model$centers[,-1]) }

#'
#' Retrieve the Model Centers STD
#'
#' @param object An \linkS4class{H2OClusteringModel} object.
#' @param \dots further arguments to be passed on (currently unimplemented)
#' @export
h2o.centersSTD <- function(object, ...) { as.data.frame(object@model$centers_std)[,-1] }

#'
#' Get the Within SS
#'
#' @param object An \linkS4class{H2OClusteringModel} object.
#' @param \dots further arguments to be passed on (currently unimplemented)
#' @export
h2o.withinss <- function(object, ...) { h2o.mse(object, ...) }

#'
#' Get the total within cluster sum of squares.
#'
#' @param object An \linkS4class{H2OClusteringModel} object.
#' @param valid Retreive the validation metric.
#' @param \dots further arguments to be passed on (currently unimplemented)
#' @export
<<<<<<< HEAD
h2o.tot_withinss <- function(object, train=FALSE, valid=FALSE, ...) {
=======
h2o.avg_within_ss <- function(object, valid=FALSE, ...) {
>>>>>>> bbd4e56e
  l <- list(...)
  l <- .trainOrValid(l)
  l$valid <- l$valid || valid
<<<<<<< HEAD
  if( l$valid ) return(object@model$validation_metrics@metrics$tot_withinss)
  else          return(object@model$training_metrics@metrics$tot_withinss  )
=======
  if( l$valid )
    if(!is.null(object@model$validation_metrics@metrics))
     return(object@model$validation_metrics@metrics$avg_within_ss)
    else stop("This model has no validation metrics.", call. = FALSE)
  else          return(object@model$training_metrics@metrics$avg_within_ss  )
>>>>>>> bbd4e56e

}

#'
#' Get the between cluster sum of squares.
#'
#' @param object An \linkS4class{H2OClusteringModel} object.
#' @param valid Retreive the validation metric.
#' @param \dots further arguments to be passed on (currently unimplemented)
#' @export
<<<<<<< HEAD
h2o.betweenss <- function(object, train=FALSE, valid=FALSE, ...) {
=======
h2o.avg_between_ss <- function(object, valid=FALSE, ...) {
>>>>>>> bbd4e56e
  l <- list(...)
  l <- .trainOrValid(l)
  l$valid <- l$valid || valid
<<<<<<< HEAD
  if( l$valid ) return(object@model$validation_metrics@metrics$betweenss)
  else          return(object@model$training_metrics@metrics$betweenss  )
=======
  if( l$valid )
    if(!is.null(object@model$validation_metrics@metrics))
     return(object@model$validation_metrics@metrics$avg_between_ss)
    else stop("This model has no validation metrics.", call. = FALSE)
  else          return(object@model$training_metrics@metrics$avg_between_ss  )
>>>>>>> bbd4e56e
}

#'
#' Get the total sum of squares.
#'
#' @param object An \linkS4class{H2OClusteringModel} object.
#' @param valid Retreive the validation metric.
#' @param \dots further arguments to be passed on (currently unimplemented)
#' @export
<<<<<<< HEAD
h2o.totss <- function(object,train=FALSE, valid=FALSE, ...) {
=======
h2o.avg_ss <- function(object,valid=FALSE, ...) {
>>>>>>> bbd4e56e
  l <- list(...)
  l <- .trainOrValid(l)
  l$valid <- l$valid || valid
<<<<<<< HEAD
  if( l$valid ) return(object@model$validation_metrics@metrics$totss)
  else          return(object@model$training_metrics@metrics$totss  )
=======
  if( l$valid )
    if(!is.null(object@model$validation_metrics@metrics))
     return(object@model$validation_metrics@metrics$avg_ss)
    else stop("This model has no validation metrics.", call. = FALSE)
  else          return(object@model$training_metrics@metrics$avg_ss  )
>>>>>>> bbd4e56e
}

#'
#' Retrieve the number of iterations.
#'
#' @param object An \linkS4class{H2OClusteringModel} object.
#' @param \dots further arguments to be passed on (currently unimplemented)
#' @export
h2o.num_iterations <- function(object) { object@model$model_summary$number_of_iterations }

#'
#' Retrieve the cluster sizes
#'
#' @param object An \linkS4class{H2OClusteringModel} object.
#' @param valid Retrieve the validation metric.
#' @param \dots further arguments to be passed on (currently unimplemented)
#' @export
h2o.cluster_sizes <- function(object,valid=FALSE, ...) {
  l <- list(...)
  l <- .trainOrValid(l)
  l$valid <- l$valid || valid
  if( l$valid )
    if(!is.null(object@model$validation_metrics@metrics))
     return(object@model$validation_metrics@metrics$centroid_stats$size)
    else stop("This model has no validation metrics.", call. = FALSE)
  else          return(object@model$training_metrics@metrics$centroid_stats$size  )
}

#'
#' Print the Model Summary
#'
#' @param object An \linkS4class{H2OModel} object.
#' @param ... further arguments to be passed on (currently unimplemented)
#' @export
setMethod("summary", "H2OModel", function(object, ...) {
  o <- object
  m <- o@model
  cat("Model Details:\n")
  cat("==============\n\n")
  cat(class(o), ": ", o@algorithm, "\n", sep = "")
  cat("Model Key: ", o@model_id, "\n")

  # summary
  print(m$model_summary)

  # metrics
  cat("\n")
  if( !is.null(m$training_metrics) && !is.null(m$training_metrics@metrics) ) print(m$training_metrics)
  cat("\n")
  if( !is.null(m$validation_metrics) && !is.null(m$validation_metrics@metrics) ) print(m$validation_metrics)

  # History
  cat("\n")
  h2o.scoreHistory(o)

  # Varimp
  cat("\n")
  if( !is.null( m$variable_importances ) ) {
    cat("Variable Importances: (Extract with `h2o.varimp`) \n")
    cat("=================================================\n\n")
    h2o.varimp(o)
  }
})

#' Access H2O Confusion Matrices
#'
#' Retrieve either a single or many confusion matrices from H2O objects.
#'
#' The \linkS4class{H2OModelMetrics} version of this function will only take
#' \linkS4class{H2OBinomialMetrics} or \linkS4class{H2OMultinomialMetrics}
#' objects. If no threshold is specified, all possible thresholds are selected.
#'
#' @param object Either an \linkS4class{H2OModel} object or an
#'        \linkS4class{H2OModelMetrics} object.
#' @param newdata An \linkS4class{H2OFrame} object that can be scored on.
#'        Requires a valid response column.
#' @param thresholds (Optional) A value or a list of valid values between 0.0 and 1.0.
#'        This value is only used in the case of
#'        \linkS4class{H2OBinomialMetrics} objects.
#' @param valid Retreive the validation metric.
#' @param ... Extra arguments for extracting train or valid confusion matrices.
#' @return Calling this function on \linkS4class{H2OModel} objects returns a
#'         confusion matrix corresponding to the \code{\link{predict}} function.
#'         If used on an \linkS4class{H2OBinomialMetrics} object, returns a list
#'         of matrices corresponding to the number of thresholds specified.
#' @seealso \code{\link{predict}} for generating prediction frames,
#'          \code{\link{h2o.performance}} for creating
#'          \linkS4class{H2OModelMetrics}.
#' @examples
#' library(h2o)
#' h2o.init()
#' prosPath <- system.file("extdata", "prostate.csv", package="h2o")
#' hex <- h2o.uploadFile(prosPath)
#' hex[,2] <- as.factor(hex[,2])
#' model <- h2o.gbm(x = 3:9, y = 2, training_frame = hex, distribution = "bernoulli")
#' h2o.confusionMatrix(model, hex)
#' # Generating a ModelMetrics object
#' perf <- h2o.performance(model, hex)
#' h2o.confusionMatrix(perf)
#' @export
setGeneric("h2o.confusionMatrix", function(object, ...) {})

#' @rdname h2o.confusionMatrix
#' @export
setMethod("h2o.confusionMatrix", "H2OModel", function(object, newdata, valid=FALSE, ...) {
  l <- list(...)
  l <- .trainOrValid(l)
  l$valid <- l$valid || valid
  if( missing(newdata) ) {
    if( l$valid )
      if(!is.null(object@model$validation_metrics@metrics))
        return( h2o.confusionMatrix(object@model$validation_metrics, ...) )
      else stop("This model has no validation metrics.", call. = FALSE)
    else
      return( h2o.confusionMatrix(object@model$training_metrics, ...)   )
  } else if (l$valid)
    stop("Cannot use both newdata and valid = TRUE.", call. = FALSE)

  tmp <- !.is.eval(newdata)
  if( tmp ) {
    temp_key <- newdata@frame_id
    .h2o.eval.frame(conn = newdata@conn, ast = newdata@mutable$ast, frame_id = temp_key)
  }

  url <- paste0("Predictions/models/",object@model_id, "/frames/", newdata@frame_id)
  res <- .h2o.__remoteSend(object@conn, url, method="POST")

  # Make the correct class of metrics object
  metrics <- new(sub("Model", "Metrics", class(object)), algorithm=object@algorithm, metrics= res$model_metrics[[1L]])
  h2o.confusionMatrix(metrics)
})

# TODO: Need to put this in a better place
.trainOrValid <- function(l) {
  if( is.null(l$validation)        ) l$validation <- FALSE
  if( is.null(l$test)              ) l$test       <- FALSE
  if( is.null(l$valid)             ) l$valid      <- FALSE
  if( is.null(l$testing)           ) l$testing    <- FALSE
  l$valid <- l$valid || l$validation || l$test || l$testing
  l
}

#' @rdname h2o.confusionMatrix
#' @export
setMethod("h2o.confusionMatrix", "H2OModelMetrics", function(object, thresholds) {
  if( !is(object, "H2OBinomialMetrics") ) {
    if( is(object, "H2OMultinomialMetrics") )
      return(object@metrics$cm$table)
    warning(paste0("No Confusion Matrices for ",class(object)))
    return(NULL)
  }
  # H2OBinomial case
  if( missing(thresholds) ) {
    thresholds <- list(h2o.find_threshold_by_max_metric(object,"f1"))
    def <- TRUE
  } else def <- FALSE
  thresh2d <- object@metrics$thresholds_and_metric_scores
  max_metrics <- object@metrics$max_criteria_and_metric_scores
  d <- object@metrics$domain
  p <- max_metrics[match("tps",max_metrics$Metric),3]
  n <- max_metrics[match("fps",max_metrics$Metric),3]
  m <- lapply(thresholds,function(t) {
    row <- h2o.find_row_by_threshold(object,t)
    if( is.null(row) ) NULL
    else {
      tns <- row$tns; fps <- row$fps; fns <- row$fns; tps <- row$tps;
      rnames <- c(d, "Totals")
      cnames <- c(d, "Error", "Rate")
      col1 <- c(tns, fns, tns+fns)
      col2 <- c(fps, tps, fps+tps)
      col3 <- c(fps/(fps+tns), fns/(fns+tps), (fps+fns)/(fps+tns+fns+tps))
      col4 <- c( paste0(" =", fps, "/", fps+tns), paste0(" =", fns, "/", fns+tps), paste0(" =", fns+fps, "/", fps+tns+fns+tps) )
      fmts <- c("%i", "%i", "%f", "%s")
      tbl <- data.frame(col1,col2,col3,col4)
      colnames(tbl) <- cnames
      rownames(tbl) <- rnames
      header <-  "Confusion Matrix"
      if(def)
        header <- paste(header, "for max F1 @ threshold =", t)
      else
        header <- paste(header, "@ threshold =", row$threshold)
      attr(tbl, "header") <- header
      attr(tbl, "formats") <- fmts
      oldClass(tbl) <- c("H2OTable", "data.frame")
      tbl
    }
  })
  if( length(m) == 1L ) return( m[[1L]] )
  m
})

#' @export
plot.H2OModel <- function(x, ...) {
  if( is(x, "H2OBinomialModel") ) {
    if( !is.null(x@model$validation_metrics@metrics) ) metrics <- x@model$validation_metrics
    else                                               metrics <- x@model$training_metrics
    plot.H2OBinomialMetrics(metrics, ...)
  } else NULL
}

#' @export
plot.H2OBinomialMetrics <- function(x, type = "roc", ...) {
  # TODO: add more types (i.e. cutoffs)
  if(!type %in% c("roc")) stop("type must be 'roc'")
  if(type == "roc") {
    xaxis <- "False Positive Rate"; yaxis = "True Positive Rate"
    main <- paste(yaxis, "vs", xaxis)
    if( x@on_train ) main <- paste(main, "(on train)")
    else             main <- paste(main, "(on valid)")
    plot(x@metrics$thresholds_and_metric_scores$fpr, x@metrics$thresholds_and_metric_scores$tpr, main = main, xlab = xaxis, ylab = yaxis, ylim=c(0,1), xlim=c(0,1), ...)
    abline(0, 1, lty = 2)
  }
}

#' @export
screeplot.H2ODimReductionModel <- function(x, npcs, type = "barplot", main, ...) {
  # if(x@algorithm != "pca") stop("x must be a H2O PCA model")
  if(x@algorithm == "pca") {
    if(missing(npcs))
      npcs = min(10, x@model$parameters$k)
    else if(!is.numeric(npcs) || npcs < 1 || npcs > x@model$parameters$k)
      stop(paste("npcs must be a positive integer between 1 and", x@model$parameters$k, "inclusive"))


    if(missing(main))
      main = paste("h2o.prcomp(", strtrim(x@parameters$training_frame, 20), ")", sep="")
    if(type == "barplot")
      barplot(x@model$std_deviation[1:npcs]^2, main = main, ylab = "Variances", ...)
    else if(type == "lines")
      lines(x@model$std_deviation[1:npcs]^2, main = main, ylab = "Variances", ...)
    else
      stop("type must be either 'barplot' or 'lines'")
  } else if(x@algorithm == "svd") {
    if(is.null(x@model$std_deviation))
      stop("PCA results not found in SVD model!")
    if(missing(npcs))
      npcs = min(10, x@model$parameters$nv)
    else if(!is.numeric(npcs) || npcs < 1 || npcs > x@model$parameters$nv)
      stop(paste("npcs must be a positive integer between 1 and", x@model$parameters$nv, "inclusive"))
    if(missing(main))
      main = paste("h2o.prcomp(", strtrim(x@parameters$training_frame, 20), ")", sep="")
    if(type == "barplot")
      barplot(x@model$std_deviation[1:npcs]^2, main = main, ylab = "Variances", ...)
    else if(type == "lines")
      lines(x@model$std_deviation[1:npcs]^2, main = main, ylab = "Variances", ...)
    else
      stop("type must be either 'barplot' or 'lines'")
  }
}

# Handles ellipses
.model.ellipses <- function(dots) {
  lapply(names(dots), function(type) {
    stop(paste0('\n  unexpected argument "',
                type,'", is this legacy code? Try ?h2o.shim'), call. = FALSE)
  })
}<|MERGE_RESOLUTION|>--- conflicted
+++ resolved
@@ -801,25 +801,16 @@
 #' @param valid Retreive the validation metric.
 #' @param \dots further arguments to be passed on (currently unimplemented)
 #' @export
-<<<<<<< HEAD
-h2o.tot_withinss <- function(object, train=FALSE, valid=FALSE, ...) {
-=======
-h2o.avg_within_ss <- function(object, valid=FALSE, ...) {
->>>>>>> bbd4e56e
+h2o.tot_withinss <- function(object, valid=FALSE, ...) {
   l <- list(...)
   l <- .trainOrValid(l)
   l$valid <- l$valid || valid
-<<<<<<< HEAD
-  if( l$valid ) return(object@model$validation_metrics@metrics$tot_withinss)
-  else          return(object@model$training_metrics@metrics$tot_withinss  )
-=======
   if( l$valid )
     if(!is.null(object@model$validation_metrics@metrics))
-     return(object@model$validation_metrics@metrics$avg_within_ss)
-    else stop("This model has no validation metrics.", call. = FALSE)
-  else          return(object@model$training_metrics@metrics$avg_within_ss  )
->>>>>>> bbd4e56e
-
+      return(object@model$validation_metrics@metrics$tot_withinss)
+  else stop("This model has no validation metrics.", call. = FALSE)
+  else          return(object@model$training_metrics@metrics$tot_withinss  )
+  
 }
 
 #'
@@ -829,24 +820,15 @@
 #' @param valid Retreive the validation metric.
 #' @param \dots further arguments to be passed on (currently unimplemented)
 #' @export
-<<<<<<< HEAD
-h2o.betweenss <- function(object, train=FALSE, valid=FALSE, ...) {
-=======
-h2o.avg_between_ss <- function(object, valid=FALSE, ...) {
->>>>>>> bbd4e56e
+h2o.betweenss <- function(object, valid=FALSE, ...) {
   l <- list(...)
   l <- .trainOrValid(l)
   l$valid <- l$valid || valid
-<<<<<<< HEAD
-  if( l$valid ) return(object@model$validation_metrics@metrics$betweenss)
-  else          return(object@model$training_metrics@metrics$betweenss  )
-=======
   if( l$valid )
     if(!is.null(object@model$validation_metrics@metrics))
-     return(object@model$validation_metrics@metrics$avg_between_ss)
-    else stop("This model has no validation metrics.", call. = FALSE)
-  else          return(object@model$training_metrics@metrics$avg_between_ss  )
->>>>>>> bbd4e56e
+      return(object@model$validation_metrics@metrics$betweenss)
+  else stop("This model has no validation metrics.", call. = FALSE)
+  else          return(object@model$training_metrics@metrics$betweenss  )
 }
 
 #'
@@ -856,24 +838,15 @@
 #' @param valid Retreive the validation metric.
 #' @param \dots further arguments to be passed on (currently unimplemented)
 #' @export
-<<<<<<< HEAD
-h2o.totss <- function(object,train=FALSE, valid=FALSE, ...) {
-=======
-h2o.avg_ss <- function(object,valid=FALSE, ...) {
->>>>>>> bbd4e56e
+h2o.totss <- function(object,valid=FALSE, ...) {
   l <- list(...)
   l <- .trainOrValid(l)
   l$valid <- l$valid || valid
-<<<<<<< HEAD
-  if( l$valid ) return(object@model$validation_metrics@metrics$totss)
-  else          return(object@model$training_metrics@metrics$totss  )
-=======
   if( l$valid )
     if(!is.null(object@model$validation_metrics@metrics))
-     return(object@model$validation_metrics@metrics$avg_ss)
-    else stop("This model has no validation metrics.", call. = FALSE)
-  else          return(object@model$training_metrics@metrics$avg_ss  )
->>>>>>> bbd4e56e
+      return(object@model$validation_metrics@metrics$totss)
+  else stop("This model has no validation metrics.", call. = FALSE)
+  else          return(object@model$training_metrics@metrics$totss  )
 }
 
 #'
